--- conflicted
+++ resolved
@@ -137,12 +137,7 @@
 
 3️⃣ Install project dependencies
 
-
-<<<<<<< HEAD
-*make sure to have uv updated to the latest version*
-=======
 *📌 make sure to have uv updated to the latest version*
->>>>>>> 3c8795a5
 
 ```sh
 uv sync
