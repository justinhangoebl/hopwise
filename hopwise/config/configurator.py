# @Time   : 2020/6/28
# @Author : Zihan Lin
# @Email  : linzihan.super@foxmail.com

# UPDATE
# @Time   : 2020/10/04, 2021/3/2, 2021/2/17, 2021/6/30, 2022/7/6
# @Author : Shanlei Mu, Yupeng Hou, Jiawei Guan, Xingyu Pan, Gaowei Zhang
# @Email  : slmu@ruc.edu.cn, houyupeng@ruc.edu.cn, Guanjw@ruc.edu.cn, xy_pan@foxmail.com, zgw15630559577@163.com

"""hopwise.config.configurator
################################
"""

import os
import re
import sys
from logging import getLogger
from typing import Literal

import yaml

from hopwise.evaluator import metric_types, smaller_metrics
from hopwise.utils import (
    Enum,
    EvaluatorType,
    InputType,
    ModelType,
    dataset_arguments,
    evaluation_arguments,
    general_arguments,
    get_model,
    set_color,
    training_arguments,
)


class Config:
    """Configurator module that load the defined parameters.

    Configurator module will first load the default parameters from the fixed properties in Hopwise and then
    load parameters from the external input.

    External input supports three kind of forms: config file, command line and parameter dictionaries.

    - config file: It's a file that record the parameters to be modified or added. It should be in ``yaml`` format,
      e.g. a config file is 'example.yaml', the content is:

        learning_rate: 0.001

        train_batch_size: 2048

    - command line: It should be in the format as '---learning_rate=0.001'

    - parameter dictionaries: It should be a dict, where the key is parameter name and the value is parameter value,
      e.g. config_dict = {'learning_rate': 0.001}

    Configuration module allows the above three kind of external input format to be used together,
    the priority order is as following:

    command line > parameter dictionaries > config file

    e.g. If we set learning_rate=0.01 in config file, learning_rate=0.02 in command line,
    learning_rate=0.03 in parameter dictionaries.

    Finally the learning_rate is equal to 0.02.
    """

    def __init__(self, model=None, dataset=None, config_file_list=None, config_dict=None):
        """Args:
        model (str/AbstractRecommender): the model name or the model class, default is None, if it is None, config
        will search the parameter 'model' from the external input as the model name or model class.
        dataset (str): the dataset name, default is None, if it is None, config will search the parameter 'dataset'
        from the external input as the dataset name.
        config_file_list (list of str): the external config file, it allows multiple config files, default is None.
        config_dict (dict): the external parameter dictionaries, default is None.
        """
        self.compatibility_settings()
        self._init_parameters_category()
        self.yaml_loader = self._build_yaml_loader()
        self.file_config_dict = self._load_config_files(config_file_list)
        self.variable_config_dict = self._load_variable_config_dict(config_dict)
        self.cmd_config_dict = self._load_cmd_line()
        self._merge_external_config_dict()

        self.model, self.model_class, self.dataset = self._get_model_and_dataset(model, dataset)
        self._load_internal_config_dict(self.model, self.model_class, self.dataset)
        self.final_config_dict = self._get_final_config_dict()
        self._set_default_parameters()
        self._init_device()
        self._set_train_neg_sample_args()
        self._set_eval_neg_sample_args("valid")
        self._set_eval_neg_sample_args("test")

    def _init_parameters_category(self):
        self.parameters = dict()
        self.parameters["General"] = general_arguments
        self.parameters["Training"] = training_arguments
        self.parameters["Evaluation"] = evaluation_arguments
        self.parameters["Dataset"] = dataset_arguments

    def _build_yaml_loader(self):
        loader = yaml.FullLoader
        loader.add_implicit_resolver(
            "tag:yaml.org,2002:float",
            re.compile(
                """^(?:
             [-+]?(?:[0-9][0-9_]*)\\.[0-9_]*(?:[eE][-+]?[0-9]+)?
            |[-+]?(?:[0-9][0-9_]*)(?:[eE][-+]?[0-9]+)
            |\\.[0-9_]+(?:[eE][-+][0-9]+)?
            |[-+]?[0-9][0-9_]*(?::[0-5]?[0-9])+\\.[0-9_]*
            |[-+]?\\.(?:inf|Inf|INF)
            |\\.(?:nan|NaN|NAN))$""",
                re.X,
            ),
            list("-+0123456789."),
        )
        return loader

    def _convert_config_dict(self, config_dict):
        r"""This function convert the str parameters to their original type."""
        for key in config_dict:
            param = config_dict[key]
            if not isinstance(param, str):
                if isinstance(param, dict):
                    config_dict[key] = self._convert_config_dict(param)
                continue
            try:
                value = eval(param)
                if value is not None and not isinstance(value, (str, int, float, list, tuple, dict, bool, Enum)):
                    value = param
            except (NameError, SyntaxError, TypeError):
                if isinstance(param, str):
                    if param.lower() == "true":
                        value = True
                    elif param.lower() == "false":
                        value = False
                    else:
                        value = param
                else:
                    value = param
            config_dict[key] = value
        return config_dict

    def _load_config_files(self, file_list):
        file_config_dict = dict()
        if file_list:
            for file in file_list:
                with open(file, encoding="utf-8") as f:
                    self.deep_dict_update(file_config_dict, yaml.load(f.read(), Loader=self.yaml_loader))
        return file_config_dict

    def _load_variable_config_dict(self, config_dict):
        # HyperTuning may set the parameters such as mlp_hidden_size in NeuMF in the format of ['[]', '[]']
        # then config_dict will receive a str '[]', but indeed it's a list []
        # temporarily use _convert_config_dict to solve this problem
        return self._convert_config_dict(config_dict) if config_dict else dict()

    def _load_cmd_line(self):
        r"""Read parameters from command line and convert it to str."""
        cmd_config_dict = dict()
        unrecognized_args = []
        if "ipykernel_launcher" not in sys.argv[0]:
            for arg in sys.argv[1:]:
                if not arg.startswith("--") or len(arg[2:].split("=")) != 2:  # noqa: PLR2004
                    unrecognized_args.append(arg)
                    continue
                cmd_arg_name, cmd_arg_value = arg[2:].split("=")
                if cmd_arg_name in cmd_config_dict and cmd_arg_value != cmd_config_dict[cmd_arg_name]:
                    raise SyntaxError("There are duplicate command arg '%s' with different value." % arg)
                elif "." in cmd_arg_name:
                    nested_cmd_dict = cmd_arg_value
                    for key in reversed(cmd_arg_name.split(".")):
                        nested_cmd_dict = {key: nested_cmd_dict}
                    self.deep_dict_update(cmd_config_dict, nested_cmd_dict)
                else:
                    cmd_config_dict[cmd_arg_name] = cmd_arg_value
        if len(unrecognized_args) > 0:
            logger = getLogger()
            logger.warning("command line args [{}] will not be used in Hopwise".format(" ".join(unrecognized_args)))
        cmd_config_dict = self._convert_config_dict(cmd_config_dict)
        return cmd_config_dict

    def _merge_external_config_dict(self):
        external_config_dict = dict()
        self.deep_dict_update(external_config_dict, self.file_config_dict)
        self.deep_dict_update(external_config_dict, self.variable_config_dict)
        self.deep_dict_update(external_config_dict, self.cmd_config_dict)
        self.external_config_dict = external_config_dict

    def _get_model_and_dataset(self, model, dataset):
        if model is None:
            try:
                model = self.external_config_dict["model"]
            except KeyError:
                raise KeyError(
                    "model need to be specified in at least one of the these ways: "
                    "[model variable, config file, config dict, command line] "
                )
        if not isinstance(model, str):
            final_model_class = model
            final_model = model.__name__
        else:
            final_model = model
            final_model_class = get_model(final_model)

        if dataset is None:
            try:
                final_dataset = self.external_config_dict["dataset"]
            except KeyError:
                raise KeyError(
                    "dataset need to be specified in at least one of the these ways: "
                    "[dataset variable, config file, config dict, command line] "
                )
        else:
            final_dataset = dataset

        return final_model, final_model_class, final_dataset

    def deep_dict_update(self, updated_dict, updating_dict):
        overwrite_keys = ["split"]
        for key, value in updating_dict.items():
            if isinstance(value, dict) and isinstance(updated_dict.get(key), dict) and key not in overwrite_keys:
                self.deep_dict_update(updated_dict[key], value)
            else:
                updated_dict[key] = value

    def _update_internal_config_dict(self, file):
        with open(file, encoding="utf-8") as f:
            config_dict = yaml.load(f.read(), Loader=self.yaml_loader)
            if config_dict is not None:
                self.deep_dict_update(self.internal_config_dict, config_dict)
        return config_dict

    def _load_internal_config_dict(self, model, model_class, dataset):
        current_path = os.path.dirname(os.path.realpath(__file__))
        overall_init_file = os.path.join(current_path, "../properties/overall.yaml")
        model_init_file = os.path.join(current_path, "../properties/model/" + model + ".yaml")
        sample_init_file = os.path.join(current_path, "../properties/dataset/sample.yaml")
        dataset_init_file = os.path.join(current_path, "../properties/dataset/" + dataset + ".yaml")

        quick_start_config_path = os.path.join(current_path, "../properties/quick_start_config/")
        context_aware_init = os.path.join(quick_start_config_path, "context-aware.yaml")
        context_aware_on_ml_100k_init = os.path.join(quick_start_config_path, "context-aware_ml-100k.yaml")
        DIN_init = os.path.join(quick_start_config_path, "sequential_DIN.yaml")
        DIN_on_ml_100k_init = os.path.join(quick_start_config_path, "sequential_DIN_on_ml-100k.yaml")
        sequential_init = os.path.join(quick_start_config_path, "sequential.yaml")
        special_sequential_on_ml_100k_init = os.path.join(
            quick_start_config_path, "special_sequential_on_ml-100k.yaml"
        )
        sequential_embedding_model_init = os.path.join(quick_start_config_path, "sequential_embedding_model.yaml")
        knowledge_base_init = os.path.join(quick_start_config_path, "knowledge_base.yaml")
        knowledge_base_on_ml_100k_init = os.path.join(quick_start_config_path, "knowledge_base_on_ml-100k.yaml")
        knowledge_path_base_init = os.path.join(quick_start_config_path, "knowledge_path_base.yaml")
        knowledge_path_base_on_ml_100k_init = os.path.join(
            quick_start_config_path, "knowledge_path_base_on_ml-100k.yaml"
        )

        self.internal_config_dict = dict()
        for file in [
            overall_init_file,
            sample_init_file,
        ]:
            if os.path.isfile(file):
                config_dict = self._update_internal_config_dict(file)
                if file == dataset_init_file:
                    self.parameters["Dataset"] += [
                        key for key in config_dict.keys() if key not in self.parameters["Dataset"]
                    ]

        self.internal_config_dict["MODEL_TYPE"] = model_class.type
        if self.internal_config_dict["MODEL_TYPE"] == ModelType.GENERAL:
            pass
        elif self.internal_config_dict["MODEL_TYPE"] in {
            ModelType.CONTEXT,
            ModelType.DECISIONTREE,
        }:
            self._update_internal_config_dict(context_aware_init)
            if dataset == "ml-100k":
                self._update_internal_config_dict(context_aware_on_ml_100k_init)
        elif self.internal_config_dict["MODEL_TYPE"] == ModelType.SEQUENTIAL:
            if model in ["DIN", "DIEN"]:
                self._update_internal_config_dict(DIN_init)
                if dataset == "ml-100k":
                    self._update_internal_config_dict(DIN_on_ml_100k_init)
            elif model in ["GRU4RecKG", "KSR"]:
                self._update_internal_config_dict(sequential_embedding_model_init)
            else:
                self._update_internal_config_dict(sequential_init)
                if dataset == "ml-100k" and model in [
                    "GRU4RecF",
                    "SASRecF",
                    "FDSA",
                    "S3Rec",
                ]:
                    self._update_internal_config_dict(special_sequential_on_ml_100k_init)

        elif self.internal_config_dict["MODEL_TYPE"] == ModelType.KNOWLEDGE:
            self._update_internal_config_dict(knowledge_base_init)
<<<<<<< HEAD
            if dataset == "ml-100k" and model in ["PGPR", "CAFE"]:
                self._update_internal_config_dict(knowledge_path_base_on_ml_100k_init)
=======
            if dataset == "ml-100k":
                self._update_internal_config_dict(knowledge_base_on_ml_100k_init)
>>>>>>> 8b605c1d
        elif self.internal_config_dict["MODEL_TYPE"] == ModelType.PATH_LANGUAGE_MODELING:
            self._update_internal_config_dict(knowledge_path_base_init)
            if dataset == "ml-100k":
                self._update_internal_config_dict(knowledge_path_base_on_ml_100k_init)

        for file in [
            dataset_init_file,
            model_init_file,
        ]:
            if os.path.isfile(file):
                config_dict = self._update_internal_config_dict(file)
                if file == dataset_init_file:
                    self.parameters["Dataset"] += [
                        key for key in config_dict.keys() if key not in self.parameters["Dataset"]
                    ]

    def _get_final_config_dict(self):
        final_config_dict = dict()
        self.deep_dict_update(final_config_dict, self.internal_config_dict)
        self.deep_dict_update(final_config_dict, self.external_config_dict)
        return final_config_dict

    def _set_default_parameters(self):
        self.final_config_dict["dataset"] = self.dataset
        self.final_config_dict["model"] = self.model
        if self.dataset == "ml-100k":
            current_path = os.path.dirname(os.path.realpath(__file__))
            self.final_config_dict["data_path"] = os.path.join(current_path, "../dataset_example/" + self.dataset)
        else:
            self.final_config_dict["data_path"] = os.path.join(self.final_config_dict["data_path"], self.dataset)

        if hasattr(self.model_class, "input_type"):
            self.final_config_dict["MODEL_INPUT_TYPE"] = self.model_class.input_type
        elif "loss_type" in self.final_config_dict:
            if self.final_config_dict["loss_type"] in ["CE"]:
                if (
                    self.final_config_dict["MODEL_TYPE"] == ModelType.SEQUENTIAL
                    and self.final_config_dict.get("train_neg_sample_args", None) is not None
                ):
                    raise ValueError(
                        f"train_neg_sample_args [{self.final_config_dict['train_neg_sample_args']}] should be None "
                        f"when the loss_type is CE."
                    )
                self.final_config_dict["MODEL_INPUT_TYPE"] = InputType.POINTWISE
            elif self.final_config_dict["loss_type"] in ["BPR"]:
                self.final_config_dict["MODEL_INPUT_TYPE"] = InputType.PAIRWISE
        else:
            raise ValueError("Either Model has attr 'input_type'," "or arg 'loss_type' should exist in config.")

        metrics = self.final_config_dict["metrics"]
        if isinstance(metrics, str):
            self.final_config_dict["metrics"] = [metrics]

        eval_type = set()
        for metric in self.final_config_dict["metrics"]:
            if metric.lower() in metric_types:
                eval_type.add(metric_types[metric.lower()])
            else:
                raise NotImplementedError(f"There is no metric named '{metric}'")
        if len(eval_type) > 1:
            raise RuntimeError("Ranking metrics and value metrics can not be used at the same time.")
        self.final_config_dict["eval_type"] = eval_type.pop()

        if self.final_config_dict["MODEL_TYPE"] == ModelType.SEQUENTIAL and not self.final_config_dict["repeatable"]:
            raise ValueError(
                "Sequential models currently only support repeatable recommendation, "
                "please set `repeatable` as `True`."
            )

        valid_metric = self.final_config_dict["valid_metric"].split("@")[0]
        self.final_config_dict["valid_metric_bigger"] = False if valid_metric.lower() in smaller_metrics else True

        topk = self.final_config_dict["topk"]
        if isinstance(topk, (int, list)):
            if isinstance(topk, int):
                topk = [topk]
            for k in topk:
                if k <= 0:
                    raise ValueError(f"topk must be a positive integer or a list of positive integers, but get `{k}`")
            self.final_config_dict["topk"] = topk
        else:
            raise TypeError(f"The topk [{topk}] must be a integer, list")

        # Knowledge Graph
        eval_lp_args = self.final_config_dict.get("eval_lp_args", None)
        if (
            self.final_config_dict["MODEL_TYPE"] == ModelType.KNOWLEDGE
            and eval_lp_args is not None
            and eval_lp_args["knowledge_split"] is not None
        ):
            metrics_kg = self.final_config_dict["metrics_lp"]
            if isinstance(metrics_kg, str):
                self.final_config_dict["metrics_lp"] = [metrics_kg]

            eval_type_kg = set()
            for metric in self.final_config_dict["metrics_lp"]:
                if metric.lower() in metric_types:
                    eval_type_kg.add(metric_types[metric.lower()])
                else:
                    raise NotImplementedError(f"There is no metric named '{metric}'")
            if len(eval_type_kg) > 1:
                raise RuntimeError("Ranking metrics and value metrics can not be used at the same time.")

            self.final_config_dict["eval_type"] = eval_type_kg.pop()

            if "valid_metrics_kg" in self.final_config_dict:
                valid_metric_kg = self.final_config_dict["valid_metric_kg"].split("@")[0]
                self.final_config_dict["valid_metric_bigger_kg"] = (
                    False if valid_metric_kg.lower() in smaller_metrics else True
                )

            topk_kg = self.final_config_dict["topk_kg"]
            if isinstance(topk_kg, (int, list)):
                if isinstance(topk_kg, int):
                    topk_kg = [topk_kg]
                for k in topk_kg:
                    if k <= 0:
                        raise ValueError(
                            f"topk_kg must be a positive integer or a list of positive integers, but get `{k}`"
                        )
                self.final_config_dict["topk_kg"] = topk_kg
            else:
                raise TypeError(f"The topk_kg [{topk_kg}] must be a integer, list")

        if "additional_feat_suffix" in self.final_config_dict:
            ad_suf = self.final_config_dict["additional_feat_suffix"]
            if isinstance(ad_suf, str):
                self.final_config_dict["additional_feat_suffix"] = [ad_suf]

        # train_neg_sample_args checking
        default_train_neg_sample_args = {
            "distribution": "uniform",
            "sample_num": 1,
            "alpha": 1.0,
            "dynamic": False,
            "candidate_num": 0,
        }

        if (
            self.final_config_dict.get("neg_sampling") is not None
            or self.final_config_dict.get("training_neg_sample_num") is not None
        ):
            logger = getLogger()
            logger.warning(
                "Warning: Parameter 'neg_sampling' or 'training_neg_sample_num' has been deprecated in the new version, "  # noqa: E501
                "please use 'train_neg_sample_args' instead and check the API documentation for proper usage."
            )

        if self.final_config_dict.get("train_neg_sample_args") is not None:
            if not isinstance(self.final_config_dict["train_neg_sample_args"], dict):
                raise ValueError(
                    f"train_neg_sample_args:[{self.final_config_dict['train_neg_sample_args']}] should be a dict."
                )
            for op_args in default_train_neg_sample_args:
                if op_args not in self.final_config_dict["train_neg_sample_args"]:
                    self.final_config_dict["train_neg_sample_args"][op_args] = default_train_neg_sample_args[op_args]

        # eval_args checking
        default_eval_args = {
            "split": {"RS": [0.8, 0.1, 0.1]},
            "order": "RO",
            "group_by": "user",
            "mode": {"valid": "full", "test": "full"},
        }
        if not isinstance(self.final_config_dict["eval_args"], dict):
            raise ValueError(f"eval_args:[{self.final_config_dict['eval_args']}] should be a dict.")

        self.deep_dict_update(default_eval_args, self.final_config_dict["eval_args"])

        mode = default_eval_args["mode"]
        # backward compatible
        if isinstance(mode, str):
            default_eval_args["mode"] = {"valid": mode, "test": mode}

        # in case there is only one key in `mode`, e.g., mode: {'valid': 'uni100'} or mode: {'test': 'full'}
        if isinstance(mode, dict):
            default_mode = mode.get("valid", mode.get("test", "full"))
            default_eval_args["mode"] = {
                "valid": mode.get("valid", default_mode),
                "test": mode.get("test", default_mode),
            }

        self.final_config_dict["eval_args"] = default_eval_args
        if (
            self.final_config_dict["eval_type"] == EvaluatorType.VALUE
            and "full" in self.final_config_dict["eval_args"]["mode"].values()
        ):
            raise NotImplementedError("Full sort evaluation do not match value-based metrics!")

        # metapath format check
        metapaths = self.final_config_dict.get("metapaths", None)
        if metapaths is not None:
            for i in range(len(metapaths)):
                if isinstance(metapaths[i][0], list):
                    metapaths[i] = list(map(tuple, metapaths[i]))

        default_path_sample_args = {
            "temporal_causality": False,
            "collaborative_path": True,
            "strategy": "constrained-rw",
            "path_token_separator": " ",
            "restrict_by_phase": False,
            "MAX_CONSECUTIVE_INVALID": 10,
            "MAX_RW_TRIES_PER_IID": 50,
            "MAX_RW_PATHS_PER_HOP": 1,
        }
        if not isinstance(self.final_config_dict["path_sample_args"], dict):
            raise ValueError(f"path_sample_args:[{self.final_config_dict['path_sample_args']}] should be a dict.")

        self.deep_dict_update(default_path_sample_args, self.final_config_dict["path_sample_args"])
        if default_path_sample_args["temporal_causality"] and not default_path_sample_args["restrict_by_phase"]:
            default_path_sample_args["restrict_by_phase"] = True
            logger.warning("temporal_causality is set to True, restrict_by_phase is automatically set to True.")

        self.final_config_dict["path_sample_args"] = default_path_sample_args

    def _init_device(self):
        if isinstance(self.final_config_dict["gpu_id"], tuple):
            self.final_config_dict["gpu_id"] = ",".join(map(str, list(self.final_config_dict["gpu_id"])))
        else:
            self.final_config_dict["gpu_id"] = str(self.final_config_dict["gpu_id"])
        gpu_id = self.final_config_dict["gpu_id"]
        os.environ["CUDA_VISIBLE_DEVICES"] = gpu_id
        import torch

        if "local_rank" not in self.final_config_dict:
            self.final_config_dict["single_spec"] = True
            self.final_config_dict["local_rank"] = 0
            self.final_config_dict["device"] = (
                torch.device("cpu") if len(gpu_id) == 0 or not torch.cuda.is_available() else torch.device("cuda")
            )
        else:
            assert len(gpu_id.split(",")) >= self.final_config_dict["nproc"]
            torch.distributed.init_process_group(
                backend="nccl",
                rank=self.final_config_dict["local_rank"] + self.final_config_dict["offset"],
                world_size=self.final_config_dict["world_size"],
                init_method="tcp://" + self.final_config_dict["ip"] + ":" + str(self.final_config_dict["port"]),
            )
            self.final_config_dict["device"] = torch.device("cuda", self.final_config_dict["local_rank"])
            self.final_config_dict["single_spec"] = False
            torch.cuda.set_device(self.final_config_dict["local_rank"])
            if self.final_config_dict["local_rank"] != 0:
                self.final_config_dict["state"] = "error"
                self.final_config_dict["show_progress"] = False
                self.final_config_dict["verbose"] = False

    def _set_train_neg_sample_args(self):
        train_neg_sample_args = self.final_config_dict.get("train_neg_sample_args")
        if train_neg_sample_args is None or train_neg_sample_args == "None":
            self.final_config_dict["train_neg_sample_args"] = {
                "distribution": "none",
                "sample_num": "none",
                "alpha": "none",
                "dynamic": False,
                "candidate_num": 0,
            }
        else:
            if not isinstance(train_neg_sample_args, dict):
                raise ValueError(f"train_neg_sample_args:[{train_neg_sample_args}] should be a dict.")

            distribution = train_neg_sample_args["distribution"]
            if distribution is None or distribution == "None":
                self.final_config_dict["train_neg_sample_args"] = {
                    "distribution": "none",
                    "sample_num": "none",
                    "alpha": "none",
                    "dynamic": False,
                    "candidate_num": 0,
                }
            elif distribution not in ["uniform", "popularity"]:
                raise ValueError(
                    f"The distribution [{distribution}] of train_neg_sample_args "
                    f"should in ['uniform', 'popularity']"
                )

    def _set_eval_neg_sample_args(self, phase: Literal["valid", "test"]):
        eval_mode = self.final_config_dict["eval_args"]["mode"][phase]
        if not isinstance(eval_mode, str):
            raise ValueError(f"mode [{eval_mode}] in eval_args should be a str.")
        if eval_mode == "labeled":
            eval_neg_sample_args = {"distribution": "none", "sample_num": "none"}
        elif eval_mode == "full":
            eval_neg_sample_args = {"distribution": "uniform", "sample_num": "none"}
        elif eval_mode[0:3] == "uni":
            sample_num = int(eval_mode[3:])
            eval_neg_sample_args = {"distribution": "uniform", "sample_num": sample_num}
        elif eval_mode[0:3] == "pop":
            sample_num = int(eval_mode[3:])
            eval_neg_sample_args = {
                "distribution": "popularity",
                "sample_num": sample_num,
            }
        else:
            raise ValueError(f"the mode [{eval_mode}] in eval_args is not supported.")
        self.final_config_dict[f"{phase}_neg_sample_args"] = eval_neg_sample_args

    def __setitem__(self, key, value):
        if not isinstance(key, str):
            raise TypeError("index must be a str.")
        self.final_config_dict[key] = value

    def __getattr__(self, item):
        if "final_config_dict" not in self.__dict__:
            raise AttributeError("'Config' object has no attribute 'final_config_dict'")
        if item in self.final_config_dict:
            return self.final_config_dict[item]
        raise AttributeError(f"'Config' object has no attribute '{item}'")

    def __getitem__(self, item):
        return self.final_config_dict.get(item)

    def __contains__(self, key):
        if not isinstance(key, str):
            raise TypeError("index must be a str.")
        return key in self.final_config_dict

    def __str__(self):
        args_info = "\n"
        for category in self.parameters:
            args_info += set_color(category + " Hyper Parameters:\n", "pink")
            args_info += "\n".join(
                [
                    (set_color("{}", "cyan") + " =" + set_color(" {}", "yellow")).format(arg, value)
                    for arg, value in self.final_config_dict.items()
                    if arg in self.parameters[category]
                ]
            )
            args_info += "\n\n"

        args_info += set_color("Other Hyper Parameters: \n", "pink")
        args_info += "\n".join(
            [
                (set_color("{}", "cyan") + " = " + set_color("{}", "yellow")).format(arg, value)
                for arg, value in self.final_config_dict.items()
                if arg
                not in {_ for args in self.parameters.values() for _ in args}.union(
                    {"model", "dataset", "config_files"}
                )
            ]
        )
        args_info += "\n\n"
        return args_info

    def __repr__(self):
        return self.__str__()

    def compatibility_settings(self):
        import numpy as np

        np.bool = np.bool_
        np.int = np.int_
        if np.__version__.startswith("2."):
            np.float = np.float64
            np.complex = np.complex64
            np.unicode = np.str_
            np.unicode_ = np.unicode
        else:
            np.float = np.float_
            np.complex = np.complex_
            np.unicode = np.unicode_

        np.object = np.object_
        np.str = np.str_
        if not hasattr(np, "long"):
            np.long = np.int_

        if not hasattr(np, "string_"):
            np.string_ = np.bytes_<|MERGE_RESOLUTION|>--- conflicted
+++ resolved
@@ -296,13 +296,8 @@
 
         elif self.internal_config_dict["MODEL_TYPE"] == ModelType.KNOWLEDGE:
             self._update_internal_config_dict(knowledge_base_init)
-<<<<<<< HEAD
-            if dataset == "ml-100k" and model in ["PGPR", "CAFE"]:
-                self._update_internal_config_dict(knowledge_path_base_on_ml_100k_init)
-=======
             if dataset == "ml-100k":
                 self._update_internal_config_dict(knowledge_base_on_ml_100k_init)
->>>>>>> 8b605c1d
         elif self.internal_config_dict["MODEL_TYPE"] == ModelType.PATH_LANGUAGE_MODELING:
             self._update_internal_config_dict(knowledge_path_base_init)
             if dataset == "ml-100k":
