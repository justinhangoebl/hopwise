# @Time   : 2020/7/7
# @Author : Yupeng Hou
# @Email  : houyupeng@ruc.edu.cn

# UPDATE
# @Time   : 2022/7/8, 2020/9/18, 2020/9/21, 2020/8/31
# @Author : Zhen Tian, Yupeng Hou, Yushuo Chen, Kaiyuan Li
# @email  : chenyuwuxinn@gmail.com, houyupeng@ruc.edu.cn, chenyushuo@ruc.edu.cn, tsotfsk@outlook.com

"""hopwise.data.dataloader.knowledge_dataloader
################################################
"""

from logging import getLogger

import numpy as np
from datasets import Dataset as HuggingFaceDataset
from datasets import DatasetDict

from hopwise.data.dataloader.abstract_dataloader import AbstractDataLoader
from hopwise.data.dataloader.general_dataloader import FullSortRecEvalDataLoader, TrainDataLoader
from hopwise.data.interaction import Interaction
from hopwise.utils import KGDataLoaderState, PathLanguageModelingTokenType


class KGDataLoader(AbstractDataLoader):
    """:class:`KGDataLoader` is a dataloader which would return the triplets with negative examples
    in a knowledge graph.

    Args:
        config (Config): The config of dataloader.
        dataset (Dataset): The dataset of dataloader.
        sampler (KGSampler): The knowledge graph sampler of dataloader.
        shuffle (bool, optional): Whether the dataloader will be shuffle after a round. Defaults to ``False``.

    Attributes:
        shuffle (bool): Whether the dataloader will be shuffle after a round.
            However, in :class:`KGDataLoader`, it's guaranteed to be ``True``.
    """

    def __init__(self, config, dataset, sampler, shuffle=False):
        self.logger = getLogger()
        if shuffle is False:
            shuffle = True
            self.logger.warning("kg based dataloader must shuffle the data")

        self.neg_sample_num = 1

        self.neg_prefix = config["NEG_PREFIX"]
        self.hid_field = dataset.head_entity_field
        self.tid_field = dataset.tail_entity_field

        # kg negative cols
        self.neg_tid_field = self.neg_prefix + self.tid_field
        dataset.copy_field_property(self.neg_tid_field, self.tid_field)

        self.sample_size = len(dataset.kg_feat)
        super().__init__(config, dataset, sampler, shuffle=shuffle)

    def _init_batch_size_and_step(self):
        batch_size = self.config["train_batch_size"]
        self.step = batch_size
        self.set_batch_size(batch_size)

    def collate_fn(self, index):
        index = np.array(index)
        cur_data = self._dataset.kg_feat[index]
        head_ids = cur_data[self.hid_field].numpy()
        neg_tail_ids = self._sampler.sample_by_entity_ids(head_ids, self.neg_sample_num)
        cur_data.update(Interaction({self.neg_tid_field: neg_tail_ids}))
        return cur_data


class KnowledgeBasedDataLoader:
    """:class:`KnowledgeBasedDataLoader` is used for knowledge based model.
    It has three states, which is saved in :attr:`state`.
    In different states, :meth:`~_next_batch_data` will return different :class:`~hopwise.data.interaction.Interaction`.
    Detailed, please see :attr:`~state`.

    Args:
        config (Config): The config of dataloader.
        dataset (Dataset): The dataset of dataloader.
        sampler (Sampler): The sampler of dataloader.
        kg_sampler (KGSampler): The knowledge graph sampler of dataloader.
        shuffle (bool, optional): Whether the dataloader will be shuffle after a round. Defaults to ``False``.

    Attributes:
        state (KGDataLoaderState):
            This dataloader has three states:
                - :obj:`~hopwise.utils.enum_type.KGDataLoaderState.RS`
                - :obj:`~hopwise.utils.enum_type.KGDataLoaderState.KG`
                - :obj:`~hopwise.utils.enum_type.KGDataLoaderState.RSKG`

            In the first state, this dataloader would only return the user-item interaction.
            In the second state, this dataloader would only return the triplets with negative
            examples in a knowledge graph.
            In the last state, this dataloader would return both knowledge graph information
            and user-item interaction information.
    """  # noqa: E501

    def __init__(self, config, dataset, sampler, kg_sampler, shuffle=False):
        self.logger = getLogger()
        # using sampler
        self.general_dataloader = TrainDataLoader(config, dataset, sampler, shuffle=shuffle)

        # using kg_sampler
        self.kg_dataloader = KGDataLoader(config, dataset, kg_sampler, shuffle=True)

        self.shuffle = False
        self.state = None
        self.dataset = self._dataset = dataset
        self.kg_iter, self.gen_iter = None, None

    def update_config(self, config):
        self.general_dataloader.update_config(config)
        self.kg_dataloader.update_config(config)

    def __iter__(self):
        if self.state is None:
            raise ValueError(
                "The dataloader's state must be set when using the kg based dataloader, "
                "you should call set_mode() before __iter__()"
            )
        if self.state == KGDataLoaderState.KG:
            return self.kg_dataloader.__iter__()
        elif self.state == KGDataLoaderState.RS:
            return self.general_dataloader.__iter__()
        elif self.state == KGDataLoaderState.RSKG:
            self.kg_iter = self.kg_dataloader.__iter__()
            self.gen_iter = self.general_dataloader.__iter__()
            return self

    def __next__(self):
        try:
            kg_data = next(self.kg_iter)
        except StopIteration:
            self.kg_iter = self.kg_dataloader.__iter__()
            kg_data = next(self.kg_iter)
        recdata = next(self.gen_iter)
        recdata.update(kg_data)
        return recdata

    def __len__(self):
        if self.state == KGDataLoaderState.KG:
            return len(self.kg_dataloader)
        else:
            return len(self.general_dataloader)

    def set_mode(self, state):
        """Set the mode of :class:`KnowledgeBasedDataLoader`, it can be set to three states:
            - KGDataLoaderState.RS
            - KGDataLoaderState.KG
            - KGDataLoaderState.RSKG

        The state of :class:`KnowledgeBasedDataLoader` would affect the result of _next_batch_data().

        Args:
            state (KGDataLoaderState): the state of :class:`KnowledgeBasedDataLoader`.
        """
        if state not in set(KGDataLoaderState):
            raise NotImplementedError(f"Kg data loader has no state named [{self.state}].")
        self.state = state

    def get_model(self, model):
        """Let the general_dataloader get the model, used for dynamic sampling."""
        self.general_dataloader.get_model(model)

    def knowledge_shuffle(self, epoch_seed):
        """Reset the seed to ensure that each subprocess generates the same index squence."""
        self.kg_dataloader.sampler.set_epoch(epoch_seed)

        if self.general_dataloader.shuffle:
            self.general_dataloader.sampler.set_epoch(epoch_seed)


class KnowledgePathDataLoader(KnowledgeBasedDataLoader):
    """:class:`KnowledgePathDataLoader` is a dataloader for path-language-modeling on knowledge graphs.

    It mainly serves as a wrapper to :class:`~hopwise.data.dataset.kg_path_dataset.KnowledgePathDataset`,
    so as to be aware of generating paths only for the training phase.
    class:'KnowledgeBasedDataLoader' is subclassed to preserve the API of the original dataloader.

    Path dataset is tokenized at a later stage, so that the post_processor can be manipulated
    to add special tokens for path language modeling, e.g. token type ids.
    Args:
        config (Config): The config of dataloader.
        dataset (Dataset): The dataset of dataloader.
        sampler (Sampler): The sampler of dataloader.
        kg_sampler (KGSampler): The knowledge graph sampler of dataloader.
        shuffle (bool, optional): Whether the dataloader will be shuffle after a round. Defaults to ``False``.
    Attributes:
        tokenized_dataset (DatasetDict): The tokenized path dataset.
    """

    def __init__(self, config, dataset, sampler, kg_sampler, shuffle=False):
        super().__init__(config, dataset, sampler, kg_sampler, shuffle=shuffle)
        self._tokenized_dataset = None
        # needs to be pre-generated
        self._dataset.generate_user_path_dataset(sampler.used_ids)

    @property
    def tokenized_dataset(self):
        if self._tokenized_dataset is None:
            self.tokenize_path_dataset(phase="train")
        return self._tokenized_dataset

    def tokenize_path_dataset(self, phase="train"):
        """Tokenize the path dataset.

        Args:
            phase (str, optional): The phase for which the path dataset is used. Defaults to "train".
        """
<<<<<<< HEAD
        self._dataset.generate_user_path_dataset(self.general_dataloader._sampler.used_ids)
        self._dataset.tokenize_path_dataset(phase=self.general_dataloader._sampler.phase)
        return self._dataset.tokenized_dataset
=======

        if self._tokenized_dataset is None:

            def tokenization(example):
                return self._dataset.tokenizer(
                    example["path"],
                    truncation=True,
                    padding=True,
                    max_length=self._dataset.context_length,
                    add_special_tokens=True,
                )

            hf_path_dataset = HuggingFaceDataset.from_dict({"path": self._dataset.path_dataset.split("\n")})
            tokenized_dataset = hf_path_dataset.map(tokenization, batched=True, remove_columns=["path"])
            tokenized_dataset = DatasetDict({phase: tokenized_dataset})
            self._tokenized_dataset = tokenized_dataset
>>>>>>> 2a9d338f


class KnowledgePathEvalDataLoader(FullSortRecEvalDataLoader):
    def __init__(self, config, dataset, sampler, shuffle=False):
        super().__init__(config, dataset, sampler, shuffle)

        from datasets import Dataset

        user_df = self.user_df[self.uid_field]
        ui_relation = dataset.field2token_id[dataset.relation_field][dataset.ui_relation]
        inference_path_dataset = {
            self.uid_field: [
                dataset.path_token_separator.join(
                    [
                        dataset.tokenizer.bos_token,
                        PathLanguageModelingTokenType.USER.value + str(uid.item()),
                        PathLanguageModelingTokenType.RELATION.value + str(ui_relation),
                    ]
                )
                for uid in user_df
            ]
        }
        self.inference_path_dataset = Dataset.from_dict(inference_path_dataset)

    def _init_batch_size_and_step(self):
        batch_size = self.config["eval_batch_size"]
        self.step = batch_size
        self.set_batch_size(batch_size)

    def collate_fn(self, index):
        _, history_index, positive_u, positive_i = super().collate_fn(index)
        return self.inference_path_dataset[index][self.uid_field], history_index, positive_u, positive_i<|MERGE_RESOLUTION|>--- conflicted
+++ resolved
@@ -210,11 +210,6 @@
         Args:
             phase (str, optional): The phase for which the path dataset is used. Defaults to "train".
         """
-<<<<<<< HEAD
-        self._dataset.generate_user_path_dataset(self.general_dataloader._sampler.used_ids)
-        self._dataset.tokenize_path_dataset(phase=self.general_dataloader._sampler.phase)
-        return self._dataset.tokenized_dataset
-=======
 
         if self._tokenized_dataset is None:
 
@@ -231,7 +226,6 @@
             tokenized_dataset = hf_path_dataset.map(tokenization, batched=True, remove_columns=["path"])
             tokenized_dataset = DatasetDict({phase: tokenized_dataset})
             self._tokenized_dataset = tokenized_dataset
->>>>>>> 2a9d338f
 
 
 class KnowledgePathEvalDataLoader(FullSortRecEvalDataLoader):
