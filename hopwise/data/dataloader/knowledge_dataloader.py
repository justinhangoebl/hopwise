# @Time   : 2020/7/7
# @Author : Yupeng Hou
# @Email  : houyupeng@ruc.edu.cn

# UPDATE
# @Time   : 2022/7/8, 2020/9/18, 2020/9/21, 2020/8/31
# @Author : Zhen Tian, Yupeng Hou, Yushuo Chen, Kaiyuan Li
# @email  : chenyuwuxinn@gmail.com, houyupeng@ruc.edu.cn, chenyushuo@ruc.edu.cn, tsotfsk@outlook.com

"""hopwise.data.dataloader.knowledge_dataloader
################################################
"""

from logging import getLogger

import numpy as np

from hopwise.data.dataloader.abstract_dataloader import AbstractDataLoader
from hopwise.data.dataloader.general_dataloader import FullSortRecEvalDataLoader, TrainDataLoader
from hopwise.data.interaction import Interaction
<<<<<<< HEAD
from hopwise.utils import KGDataLoaderState, KGPathExplanationTokenType
=======
from hopwise.utils import KGDataLoaderState, PathLanguageModelingTokenType
>>>>>>> 4b5044e3


class KGDataLoader(AbstractDataLoader):
    """:class:`KGDataLoader` is a dataloader which would return the triplets with negative examples
    in a knowledge graph.

    Args:
        config (Config): The config of dataloader.
        dataset (Dataset): The dataset of dataloader.
        sampler (KGSampler): The knowledge graph sampler of dataloader.
        shuffle (bool, optional): Whether the dataloader will be shuffle after a round. Defaults to ``False``.

    Attributes:
        shuffle (bool): Whether the dataloader will be shuffle after a round.
            However, in :class:`KGDataLoader`, it's guaranteed to be ``True``.
    """

    def __init__(self, config, dataset, sampler, shuffle=False):
        self.logger = getLogger()
        if shuffle is False:
            shuffle = True
            self.logger.warning("kg based dataloader must shuffle the data")

        self.neg_sample_num = 1

        self.neg_prefix = config["NEG_PREFIX"]
        self.hid_field = dataset.head_entity_field
        self.tid_field = dataset.tail_entity_field

        # kg negative cols
        self.neg_tid_field = self.neg_prefix + self.tid_field
        dataset.copy_field_property(self.neg_tid_field, self.tid_field)

        self.sample_size = len(dataset.kg_feat)
        super().__init__(config, dataset, sampler, shuffle=shuffle)

    def _init_batch_size_and_step(self):
        batch_size = self.config["train_batch_size"]
        self.step = batch_size
        self.set_batch_size(batch_size)

    def collate_fn(self, index):
        index = np.array(index)
        cur_data = self._dataset.kg_feat[index]
        head_ids = cur_data[self.hid_field].numpy()
        neg_tail_ids = self._sampler.sample_by_entity_ids(head_ids, self.neg_sample_num)
        cur_data.update(Interaction({self.neg_tid_field: neg_tail_ids}))
        return cur_data


class KnowledgeBasedDataLoader:
    """:class:`KnowledgeBasedDataLoader` is used for knowledge based model.
    It has three states, which is saved in :attr:`state`.
    In different states, :meth:`~_next_batch_data` will return different :class:`~hopwise.data.interaction.Interaction`.
    Detailed, please see :attr:`~state`.

    Args:
        config (Config): The config of dataloader.
        dataset (Dataset): The dataset of dataloader.
        sampler (Sampler): The sampler of dataloader.
        kg_sampler (KGSampler): The knowledge graph sampler of dataloader.
        shuffle (bool, optional): Whether the dataloader will be shuffle after a round. Defaults to ``False``.

    Attributes:
        state (KGDataLoaderState):
            This dataloader has three states:
                - :obj:`~hopwise.utils.enum_type.KGDataLoaderState.RS`
                - :obj:`~hopwise.utils.enum_type.KGDataLoaderState.KG`
                - :obj:`~hopwise.utils.enum_type.KGDataLoaderState.RSKG`

            In the first state, this dataloader would only return the user-item interaction.
            In the second state, this dataloader would only return the triplets with negative
            examples in a knowledge graph.
            In the last state, this dataloader would return both knowledge graph information
            and user-item interaction information.
    """  # noqa: E501

    def __init__(self, config, dataset, sampler, kg_sampler, shuffle=False):
        self.logger = getLogger()
        # using sampler
        self.general_dataloader = TrainDataLoader(config, dataset, sampler, shuffle=shuffle)

        # using kg_sampler
        self.kg_dataloader = KGDataLoader(config, dataset, kg_sampler, shuffle=True)

        self.shuffle = False
        self.state = None
        self.dataset = self._dataset = dataset
        self.kg_iter, self.gen_iter = None, None

    def update_config(self, config):
        self.general_dataloader.update_config(config)
        self.kg_dataloader.update_config(config)

    def __iter__(self):
        if self.state is None:
            raise ValueError(
                "The dataloader's state must be set when using the kg based dataloader, "
                "you should call set_mode() before __iter__()"
            )
        if self.state == KGDataLoaderState.KG:
            return self.kg_dataloader.__iter__()
        elif self.state == KGDataLoaderState.RS:
            return self.general_dataloader.__iter__()
        elif self.state == KGDataLoaderState.RSKG:
            self.kg_iter = self.kg_dataloader.__iter__()
            self.gen_iter = self.general_dataloader.__iter__()
            return self

    def __next__(self):
        try:
            kg_data = next(self.kg_iter)
        except StopIteration:
            self.kg_iter = self.kg_dataloader.__iter__()
            kg_data = next(self.kg_iter)
        recdata = next(self.gen_iter)
        recdata.update(kg_data)
        return recdata

    def __len__(self):
        if self.state == KGDataLoaderState.KG:
            return len(self.kg_dataloader)
        else:
            return len(self.general_dataloader)

    def set_mode(self, state):
        """Set the mode of :class:`KnowledgeBasedDataLoader`, it can be set to three states:
            - KGDataLoaderState.RS
            - KGDataLoaderState.KG
            - KGDataLoaderState.RSKG

        The state of :class:`KnowledgeBasedDataLoader` would affect the result of _next_batch_data().

        Args:
            state (KGDataLoaderState): the state of :class:`KnowledgeBasedDataLoader`.
        """
        if state not in set(KGDataLoaderState):
            raise NotImplementedError(f"Kg data loader has no state named [{self.state}].")
        self.state = state

    def get_model(self, model):
        """Let the general_dataloader get the model, used for dynamic sampling."""
        self.general_dataloader.get_model(model)

    def knowledge_shuffle(self, epoch_seed):
        """Reset the seed to ensure that each subprocess generates the same index squence."""
        self.kg_dataloader.sampler.set_epoch(epoch_seed)

        if self.general_dataloader.shuffle:
            self.general_dataloader.sampler.set_epoch(epoch_seed)


class KnowledgePathDataLoader(KnowledgeBasedDataLoader):
    """:class:`KnowledgePathDataLoader` is a dataloader for path-language-modeling on knowledge graphs.

    Currently, it mainly serves as a wrapper to :class:`~hopwise.data.dataset.kg_path_dataset.KnowledgePathDataset`,
    so as to be aware of generating paths only for the training phase.
    class:'KnowledgeBasedDataLoader' is subclassed for future uses.
    """

    def __init__(self, config, dataset, sampler, kg_sampler, shuffle=False):
        super().__init__(config, dataset, sampler, kg_sampler, shuffle=shuffle)
        self.get_path_dataset()  # needs to be pre-generated

    def get_path_dataset(self):
        """Get path dataset with the used ids based on the dataloader phase.

        Pleaser refer to :meth:`~hopwise.data.dataset.kg_path_dataset.KnowledgePathDataset.generate_user_path_dataset
        and :meth:`~hopwise.data.dataset.kg_path_dataset.KnowledgePathDataset.tokenize_path_dataset` for more details.
        """
        self._dataset.generate_user_path_dataset(self.general_dataloader._sampler.used_ids)
        self._dataset.tokenize_path_dataset(phase=self.general_dataloader._sampler.phase)

        return self._dataset.tokenized_dataset


class KnowledgePathEvalDataLoader(FullSortRecEvalDataLoader):
    def __init__(self, config, dataset, sampler, shuffle=False):
        super().__init__(config, dataset, sampler, shuffle)

        from datasets import Dataset

        user_df = self.user_df[self.uid_field]
        ui_relation = dataset.field2token_id[dataset.relation_field][dataset.ui_relation]
        inference_path_dataset = {
            self.uid_field: [
                dataset.path_token_separator.join(
                    [
<<<<<<< HEAD
                        dataset.bos_token,
                        KGPathExplanationTokenType.USER.value + str(uid.item()),
                        KGPathExplanationTokenType.RELATION.value + str(ui_relation),
=======
                        PathLanguageModelingTokenType.USER.value + str(uid.item()),
                        PathLanguageModelingTokenType.RELATION.value + str(ui_relation),
>>>>>>> 4b5044e3
                    ]
                )
                for uid in user_df
            ]
        }
        self.inference_path_dataset = Dataset.from_dict(inference_path_dataset)

    def _init_batch_size_and_step(self):
        batch_size = self.config["eval_batch_size"]
        self.step = batch_size
        self.set_batch_size(batch_size)

    def collate_fn(self, index):
        _, history_index, positive_u, positive_i = super().collate_fn(index)
        return self.inference_path_dataset[index][self.uid_field], history_index, positive_u, positive_i<|MERGE_RESOLUTION|>--- conflicted
+++ resolved
@@ -18,11 +18,7 @@
 from hopwise.data.dataloader.abstract_dataloader import AbstractDataLoader
 from hopwise.data.dataloader.general_dataloader import FullSortRecEvalDataLoader, TrainDataLoader
 from hopwise.data.interaction import Interaction
-<<<<<<< HEAD
-from hopwise.utils import KGDataLoaderState, KGPathExplanationTokenType
-=======
 from hopwise.utils import KGDataLoaderState, PathLanguageModelingTokenType
->>>>>>> 4b5044e3
 
 
 class KGDataLoader(AbstractDataLoader):
@@ -211,14 +207,8 @@
             self.uid_field: [
                 dataset.path_token_separator.join(
                     [
-<<<<<<< HEAD
-                        dataset.bos_token,
-                        KGPathExplanationTokenType.USER.value + str(uid.item()),
-                        KGPathExplanationTokenType.RELATION.value + str(ui_relation),
-=======
                         PathLanguageModelingTokenType.USER.value + str(uid.item()),
                         PathLanguageModelingTokenType.RELATION.value + str(ui_relation),
->>>>>>> 4b5044e3
                     ]
                 )
                 for uid in user_df
