--- conflicted
+++ resolved
@@ -70,10 +70,6 @@
 
     def __init__(self, config):
         super().__init__(config)
-<<<<<<< HEAD
-        self.tail_field = None
-=======
->>>>>>> 4b5044e3
 
     def _get_field_from_config(self):
         super()._get_field_from_config()
@@ -658,15 +654,6 @@
         """
         return np.arange(self.entity_num)
 
-<<<<<<< HEAD
-    def ckg_dict_graph(self):
-        G = GraphDict(self, self.ui_relation, self.kg_feat, self.inter_feat)
-        kg_relation = G.kg_relation
-
-        return G, kg_relation
-
-=======
->>>>>>> 4b5044e3
     def kg_graph(self, form="coo", value_field=None):
         """Get graph or sparse matrix that describe relations between entities.
 
@@ -976,48 +963,6 @@
     def ckg_dict_graph(self):
         """Get a dictionary representation of the collaborative knowledge graph.
 
-<<<<<<< HEAD
-class GraphDict:
-    def __init__(self, dataset, ui_relation, kg_feat, inter_feat):
-        self.relation2id = dataset.field2token_id["relation_id"]
-        self.inter_num = dataset.inter_num
-        self.inter_num = dataset.inter_num
-        self.ui_relation = self.relation2id[ui_relation]
-
-        self.G = dict()
-        self.kg_relation = dict()
-
-        # Knowledge graph data
-        hids = kg_feat[dataset.head_entity_field].numpy()
-        kg_rels = kg_feat[dataset.relation_field].numpy()
-        tids = kg_feat[dataset.tail_entity_field].numpy()
-
-        # User Interaction data
-        uids = inter_feat[dataset.uid_field].numpy()
-        ui_ids = np.full((len(uids),), self.ui_relation)
-        iids = inter_feat[dataset.iid_field].numpy()
-
-        # Concatenate data
-        heads = np.concatenate([uids, iids, hids])
-        relations = np.concatenate([ui_ids, ui_ids, kg_rels])
-        tails = np.concatenate([iids, uids, tids])
-
-        # Build the graph
-        self._build_graph(heads, relations, tails)
-
-    def _build_graph(self, heads, relations, tails):
-        self.G["user"] = dict()
-        self.G["entity"] = dict()
-        self.kg_relation["user"] = dict()
-        self.kg_relation["entity"] = dict()
-
-        for triple_i, (head, relation, tail) in enumerate(zip(heads, relations, tails)):
-            if relation == self.ui_relation:
-                # UI interaction case
-                if triple_i < self.inter_num:
-                    key = "user"
-                    relation_key = "entity"
-=======
         Returns:
             dict: Dictionary representation of the collaborative knowledge graph.
         """
@@ -1034,32 +979,9 @@
             if rel_id == ui_relation_id:
                 if idx < self.inter_num:
                     src_type = "user"
->>>>>>> 4b5044e3
                 else:
                     src_type = "entity"
 
-<<<<<<< HEAD
-                if head not in self.G[key]:
-                    self.G[key][head] = dict()
-                if relation not in self.G[key][head]:
-                    self.G[key][head][relation] = list()
-                if triple_i < self.inter_num:
-                    key = "user"
-                    relation_key = "entity"
-                else:
-                    key = "entity"
-                    relation_key = "user"
-
-                if head not in self.G[key]:
-                    self.G[key][head] = dict()
-                if relation not in self.G[key][head]:
-                    self.G[key][head][relation] = list()
-
-                self.G[key][head][relation].append(tail)
-                self.kg_relation[key][relation] = relation_key
-                self.G[key][head][relation].append(tail)
-                self.kg_relation[key][relation] = relation_key
-=======
                 if src_id not in graph_dict[src_type]:
                     graph_dict[src_type][src_id] = dict()
                 if rel_id not in graph_dict[src_type][src_id]:
@@ -1067,7 +989,6 @@
 
                 # UI interaction case
                 graph_dict[src_type][src_id][rel_id].append(tgt_id)
->>>>>>> 4b5044e3
             else:
                 if src_id not in graph_dict["entity"]:
                     graph_dict["entity"][src_id] = dict()
