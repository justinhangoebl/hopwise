import random
import warnings
from itertools import chain, zip_longest

import joblib
import numba
import numpy as np
from datasets import Dataset as HuggingFaceDataset
from datasets import DatasetDict
from tokenizers import Tokenizer, pre_tokenizers
from tokenizers import models as token_models
from tokenizers import trainers as token_trainers
from tqdm import tqdm
from transformers import PreTrainedTokenizerFast

from hopwise.data import Interaction
from hopwise.data.dataset import KnowledgeBasedDataset
<<<<<<< HEAD
from hopwise.utils import KGPathExplanationTokenType, set_color
=======
from hopwise.utils import PathLanguageModelingTokenType, set_color
>>>>>>> 4b5044e3


class KnowledgePathDataset(KnowledgeBasedDataset):
    """:class:`KnowledgePathDataset` is based on :class:`~hopwise.data.dataset.KnowledgeBasedDataset`,
    and provides an interface to prepare tokenized knowledge graph path for path language modeling.

    Attributes:
        path_hop_length (int): The same as ``config["path_hop_length"]``.

        max_paths_per_user (int): The same as ``config["max_paths_per_user"]``.

        temporal_causality (bool): The same as ``config["path_sample_args"]["temporal_causality"]``.

        collaborative_path (bool): The same as ``config["path_sample_args"]["collaborative_path"]``.
        Not used when :attr:`strategy` = `metapaths` as collaborative metapaths must be explicitly defined.

        strategy (str): The same as ``config["path_sample_args"]["strategy"]``.

        path_token_separator (str): The same as ``config["path_sample_args"]["path_token_separator"]``.

        restrict_by_phase (bool): The same as ``config["path_sample_args"]["restrict_by_phase"]``.

        max_consecutive_invalid (int): The same as ``config["MAX_CONSECUTIVE_INVALID"]``.

        tokenizer (PreTrainedTokenizerFast): Tokenizer to process the sample paths.
    """

    PATH_PADDING = -1

    def __init__(self, config):
        super().__init__(config)

        self._path_dataset = None  # path dataset is generated with generate_user_path_dataset
        self._tokenized_dataset = None  # tokenized dataset is generated with tokenize_path_dataset
        self._tokenizer = None

    def _get_field_from_config(self):
        super()._get_field_from_config()

        self.context_length = self.config["context_length"]

        # Path sampling parameters
        self.path_hop_length = self.config["path_hop_length"]
        self.max_paths_per_user = self.config["MAX_PATHS_PER_USER"]

        path_sample_args = self.config["path_sample_args"]
        self.temporal_causality = path_sample_args["temporal_causality"]
        self.collaborative_path = path_sample_args["collaborative_path"]
        self.strategy = path_sample_args["strategy"]
        self.path_token_separator = path_sample_args["path_token_separator"]
        self.restrict_by_phase = path_sample_args["restrict_by_phase"]
        self.max_consecutive_invalid = path_sample_args["MAX_CONSECUTIVE_INVALID"]
        self.parallel_max_workers = path_sample_args["parallel_max_workers"]

        # Tokenizer parameters
        self.tokenizer_model = self.config["tokenizer"]["model"]

        # Special tokens
        self.unk_token = self.config["tokenizer"]["special_tokens"]["unk_token"]
        self.pad_token = self.config["tokenizer"]["special_tokens"]["pad_token"]
        self.eos_token = self.config["tokenizer"]["special_tokens"]["eos_token"]
        self.bos_token = self.config["tokenizer"]["special_tokens"]["bos_token"]
        self.sep_token = self.config["tokenizer"]["special_tokens"]["sep_token"]
        self.cls_token = self.config["tokenizer"]["special_tokens"]["cls_token"]
        self.mask_token = self.config["tokenizer"]["special_tokens"]["mask_token"]
        self.special_tokens = list(self.config["tokenizer"]["special_tokens"].values())

        self.logger.debug(set_color("tokenizer", "blue") + f": {self.tokenizer_model}")

    @property
    def path_dataset(self):
        if self._path_dataset is None:
            self.logger.warning(
                "Path dataset has not been generated yet, please call generate_user_path_dataset() first."
            )
            return None
        else:
            return self._path_dataset

    @property
    def tokenized_dataset(self):
        if self._tokenized_dataset is None:
            self.logger.warning("Path dataset has not been tokenized yet, please call tokenize_path_dataset() first.")
            return None
        else:
            return self._tokenized_dataset

    @property
    def tokenizer(self):
        if self._tokenizer is None:
            self._init_tokenizer()
        return self._tokenizer

    def __getitem__(self, index):
        """Probably to be removed. It avoids issues with hopwise flops calculation."""
        dummy_data = self.tokenizer(["U1"], truncation=True, padding=True, max_length=self.context_length)
        df = Interaction(dummy_data.data)
        return df

    def _init_tokenizer(self):
        """Initialize tokenizer for the dataset."""
        tokenizer_model_class = getattr(token_models, self.tokenizer_model)

        tokenizer_object = Tokenizer(tokenizer_model_class(unk_token=self.unk_token))

        # Pre-tokenizer definition based on :attr:`path_token_separator`
        tokenizer_object.pre_tokenizer = pre_tokenizers.Split(self.path_token_separator, "removed")

        entity_range = np.arange(self.item_num, self.entity_num)  # only entities that are not items are considered
        token_vocab = np.concatenate(
            [
<<<<<<< HEAD
                np.char.add(KGPathExplanationTokenType.USER.value, np.arange(self.user_num).astype(str)),
                np.char.add(KGPathExplanationTokenType.ITEM.value, np.arange(self.item_num).astype(str)),
                np.char.add(KGPathExplanationTokenType.ENTITY.value, entity_range.astype(str)),
                np.char.add(KGPathExplanationTokenType.RELATION.value, np.arange(self.relation_num).astype(str)),
=======
                np.char.add(PathLanguageModelingTokenType.USER.value, np.arange(self.user_num).astype(str)),
                np.char.add(PathLanguageModelingTokenType.ITEM.value, np.arange(self.item_num).astype(str)),
                np.char.add(PathLanguageModelingTokenType.ENTITY.value, entity_range.astype(str)),
                np.char.add(PathLanguageModelingTokenType.RELATION.value, np.arange(self.relation_num).astype(str)),
>>>>>>> 4b5044e3
            ]
        )

        tokenizer_trainer_class = getattr(token_trainers, self.tokenizer_model + "Trainer")
        tokenizer_trainer = tokenizer_trainer_class(
            vocab_size=len(token_vocab) + len(self.special_tokens), special_tokens=self.special_tokens
        )

        tokenizer_object.train_from_iterator(token_vocab, trainer=tokenizer_trainer)

        self._tokenizer = PreTrainedTokenizerFast(
            tokenizer_object=tokenizer_object,
            model_max_length=self.context_length,
            eos_token=self.eos_token,
            bos_token=self.bos_token,
            pad_token=self.pad_token,
            unk_token=self.unk_token,
            mask_token=self.mask_token,
        )

    def get_tokenized_ckg(self):
        """Return the tokenized collaborative knowledge graph.

        We assume the any path is bidirectional except for user-item relations and :attr:`collaborative_path` is False.

        Returns:
            dict[dict[set]]: The tokenized collaborative knowledge graph.
        """
        token_vocab = self.tokenizer.get_vocab()
        graph = self._create_ckg_igraph(show_relation=True, directed=False)
        vertex_metadata, edge_metadata = graph.to_dict_list()

        def igraph_id_to_tokenizer_id(igraph_head, igraph_relation, igraph_tail):
            ret = []
            triple = [igraph_head, igraph_relation, igraph_tail]
            for term, term_type in zip(triple, ["node", "relation", "node"]):
                term_id = term
                if term_type == "node":
                    if vertex_metadata[term_id]["type"] == self.uid_field:
<<<<<<< HEAD
                        prefix = KGPathExplanationTokenType.USER.value
                    elif vertex_metadata[term_id]["type"] == self.iid_field:
                        term_id -= self.user_num
                        prefix = KGPathExplanationTokenType.ITEM.value
                    elif vertex_metadata[term_id]["type"] == self.entity_field:
                        prefix = KGPathExplanationTokenType.ENTITY.value
=======
                        prefix = PathLanguageModelingTokenType.USER.value
                    elif vertex_metadata[term_id]["type"] == self.iid_field:
                        term_id -= self.user_num
                        prefix = PathLanguageModelingTokenType.ITEM.value
                    elif vertex_metadata[term_id]["type"] == self.entity_field:
                        prefix = PathLanguageModelingTokenType.ENTITY.value
>>>>>>> 4b5044e3
                        term_id -= self.user_num
                    else:
                        raise ValueError(
                            f"Unknown vertex type [{vertex_metadata[term_id]['type']}] "
                            "in igraph during tokenized_kg generation."
                        )
                else:
<<<<<<< HEAD
                    prefix = KGPathExplanationTokenType.RELATION.value
=======
                    prefix = PathLanguageModelingTokenType.RELATION.value
>>>>>>> 4b5044e3

                token_id = token_vocab[prefix + str(term_id)]
                ret.append(token_id)

            return ret

        tokenized_kg = {}
        for edge in edge_metadata:
            head = edge["source"]
            tail = edge["target"]
            relation = edge["type"]
            relation_id = self.field2token_id[self.relation_field][relation]

            head_token, relation_token, tail_token = igraph_id_to_tokenizer_id(head, relation_id, tail)

            # head is always the user in user-item relations. The check to add the reverse path is done later
            if relation == self.ui_relation and vertex_metadata[head]["type"] != self.uid_field:
                head_token, tail_token = tail_token, head_token

            if head_token not in tokenized_kg:
                tokenized_kg[head_token] = {}
            if tail_token not in tokenized_kg:
                tokenized_kg[tail_token] = {}

            if relation_token not in tokenized_kg[head_token]:
                tokenized_kg[head_token][relation_token] = set()

            tokenized_kg[head_token][relation_token].add(tail_token)

            # if relation is user-item and collaborative path is False, the reverse path is not added
            if relation == self.ui_relation and not self.collaborative_path:
                continue

            if relation_token not in tokenized_kg[tail_token]:
                tokenized_kg[tail_token][relation_token] = set()

            tokenized_kg[tail_token][relation_token].add(head_token)

        return tokenized_kg

    def tokenize_path_dataset(self, phase="train"):
        """Tokenize the path dataset.

        Args:
            phase (str, optional): The phase for which the path dataset is used. Defaults to "train".
        """

        if self._tokenized_dataset is None:

            def tokenization(example):
                return self.tokenizer(example["path"], truncation=True, padding=True, max_length=self.context_length)

            hf_path_dataset = HuggingFaceDataset.from_dict({"path": self.path_dataset.split("\n")})
            tokenized_dataset = hf_path_dataset.map(tokenization, batched=True, remove_columns=["path"])
            tokenized_dataset = DatasetDict({phase: tokenized_dataset})
            self._tokenized_dataset = tokenized_dataset

    def generate_user_path_dataset(self, used_ids):
        """Generate path dataset by sampling paths from the knowledge graph.

        Paths represent walks in the graph that connect :attr:`hop_length` + 1 entities through
        :attr:`hop_length` relations.
        Each path connects two items. In the common scenario, the first item is a positive item
        for the user and the second item is a recommendation candidate.

        Refer to :meth:`generate_user_paths` for more details about path generation strategies.

        Args:
            used_ids (numpy.ndarray): The used ids.
        """
        if not isinstance(self.inter_feat, Interaction):
            raise ValueError("The data should be prepared before generating the path dataset.")

        if self._path_dataset is None:
            generated_paths = self.generate_user_paths(used_ids)

            path_string = ""
            for path in generated_paths:
                path_string += self._format_path(path) + "\n"

            self._path_dataset = path_string

    def generate_user_paths(self, used_ids):
        """Generate paths from the knowledge graph.

        It currently supports four sampling strategies:

        - weighted-rw: sampling-and-discarding approach through weighted random walk.
                       Paths are sampled from the knowledge graph and discarded if they are not valid, i.e.,
                       they do not end in a positive item

        - constrained-rw: faithful random walk with constraints based on expected path output.

        - simple: randomly sample a positive item for each user and extract all simple paths to other positive items.

        - metapath: random walk constrained by pre-defined metapaths.

        Args:
            used_ids (numpy.ndarray): Positive item ids for each user.
            strategy (str, optional): The strategy for path generation. Defaults to "constrained-rw".

        Returns:
            list: List of paths with relations.
        """
        if self.strategy in ["weighted-rw", "constrained-rw", "simple"]:
            graph = self._create_ckg_igraph(show_relation=True, directed=False)
        elif self.strategy in ["metapath"]:
            graph = self.ckg_hetero_graph(form="dgl", directed=not self.collaborative_path)
        else:
            raise NotImplementedError(f"Path generation method [{self.strategy}] has not been implemented.")

        temporal_matrix = None
        if self.temporal_causality:
            if self.time_field in self.inter_feat:
                temporal_matrix = self.inter_matrix(value_field=self.time_field).toarray()
            else:
                self.logger.warning(
                    "time_field has not been loaded or set,"
                    "thus temporal causality will not be used for path generation."
                )

        if self.strategy == "weighted-rw":
            if not self.collaborative_path:
                # prevent ui-relations to be sampled
                kg_rel_num = len(self.relations)
                graph.es["weight"] = [0.0] * (self.inter_num) + [1.0] * kg_rel_num
            else:
                graph.es["weight"] = [1.0] * graph.ecount()

            max_tries_per_iid = self.config["path_sample_args"]["MAX_RW_TRIES_PER_IID"]
            generated_paths = self._generate_user_paths_weighted_random_walk(
                graph, used_ids, temporal_matrix=temporal_matrix, max_tries_per_iid=max_tries_per_iid
            )
        elif self.strategy == "constrained-rw":
            max_paths_per_hop = self.config["path_sample_args"]["MAX_RW_PATHS_PER_HOP"]
            generated_paths = self._generate_user_paths_constrained_random_walk(
                graph, used_ids, temporal_matrix=temporal_matrix, paths_per_hop=max_paths_per_hop
            )
        elif self.strategy == "simple":
            generated_paths = self._generate_user_paths_all_simple(graph, used_ids, temporal_matrix=temporal_matrix)
        elif self.strategy == "metapath":
            generated_paths = self._generate_user_paths_from_metapaths(
                graph, used_ids, temporal_matrix=temporal_matrix
            )
        else:
            raise NotImplementedError(f"Path generation method [{self.strategy}] has not been implemented.")

        if self.strategy != "metapath":
            paths_with_relations = self._add_paths_relations(graph, generated_paths)
        else:
            padded_generated_paths = list(zip_longest(*generated_paths, fillvalue=self.PATH_PADDING))
            paths_with_relations = np.array(padded_generated_paths).T

        return paths_with_relations

    def _generate_user_paths_weighted_random_walk(self, graph, used_ids, temporal_matrix=None, max_tries_per_iid=50):
        """Generate paths from the knowledge graph using weighted random walk.

        The last hop is not sampled, but it is selected according to the item candidates from temporal matrix
        if a relation between the second to last node and the item candidates exists.
        """
        paths = set()

        kwargs = dict(
            parallel_max_workers=self.parallel_max_workers,
            temporal_matrix=temporal_matrix,
            max_tries_per_iid=max_tries_per_iid,
            path_hop_length=self.path_hop_length - 2,
            user_num=self.user_num,
            item_num=self.item_num,
            max_consecutive_invalid=self.max_consecutive_invalid,
            max_paths_per_user=self.max_paths_per_user,
            restrict_by_phase=self.restrict_by_phase,
            collaborative_path=self.collaborative_path,
        )

        user_paths = _generate_user_paths_weighted_random_walk_per_user(graph, used_ids, self.iid_field, **kwargs)
        paths = set.union(*user_paths)

        return paths

    def _generate_user_paths_constrained_random_walk(self, graph, used_ids, temporal_matrix=None, paths_per_hop=1):
        """Generate paths from the knowledge graph using constrained random walks, similar to DGL random walk based on
        metapaths (https://docs.dgl.ai/en/1.1.x/generated/dgl.sampling.random_walk.html).

        The difference is that this strategy is constrained to the knowledge graph relations, but not to pre-defined
        metapahts. Then, the resulting paths may not be semantically sound, but they are still valid.

        Args:
            paths_per_hop (int, optional): The number of paths sampled at each hop to continue the random walk.
            Defaults to 1.
        """
        paths = set()

        kwargs = dict(
            parallel_max_workers=self.parallel_max_workers,
            temporal_matrix=temporal_matrix,
            paths_per_hop=paths_per_hop,
            path_hop_length=self.path_hop_length - 1,
            user_num=self.user_num,
            max_consecutive_invalid=self.max_consecutive_invalid,
            max_paths_per_user=self.max_paths_per_user,
            restrict_by_phase=self.restrict_by_phase,
            collaborative_path=self.collaborative_path,
        )

        user_paths = _generate_user_paths_constrained_random_walk_per_user(
            graph, used_ids, self.iid_field, self.entity_field, **kwargs
        )
        paths = set.union(*user_paths)

        return paths

    def _generate_user_paths_all_simple(self, graph, used_ids, temporal_matrix=None):
        """Generate paths from the knowledge graph by extracting all simple paths for a randomly sampled item.
        Refer to igraph's https://python.igraph.org/en/stable/api/igraph.Graph.html#get_all_simple_paths.

        It considers all valid simple paths between each user and randomly sampled item,
        so resulting paths are not much diverse, as not all starting <user, item> pairs might be sampled.
        """
        paths = set()

        kwargs = dict(
            parallel_max_workers=self.parallel_max_workers,
            temporal_matrix=temporal_matrix,
            path_hop_length=self.path_hop_length - 1,
            user_num=self.user_num,
            item_num=self.item_num,
            max_paths_per_user=self.max_paths_per_user,
            restrict_by_phase=self.restrict_by_phase,
            collaborative_path=self.collaborative_path,
        )

        user_paths = _generate_user_paths_all_simple_per_user(graph, used_ids, **kwargs)
        paths = set.union(*user_paths)

        return paths

    def _generate_user_paths_from_metapaths(self, graph, used_ids, temporal_matrix=None):
        """Generate paths from pre-defined metapaths. Refer to DGL's random walk based on metapaths
        https://docs.dgl.ai/en/1.1.x/generated/dgl.sampling.random_walk.html for more details.
        """
        import dgl
        import torch

        final_paths = set()

        iter_users = tqdm(
            range(1, self.user_num),
            total=self.user_num - 1,
            ncols=100,
            desc=set_color("KG Path Sampling", "red"),
        )

        if temporal_matrix is not None:
            temporal_matrix = torch.from_numpy(temporal_matrix)

        # Filter metapaths that do not match the hop length
        base_metapaths = self.config["metapaths"]
        # metapaths = list(filter(lambda mp: len(mp) == path_hop_length, metapaths))
        metapaths = np.empty(len(base_metapaths), dtype=object)
        metapaths[:] = base_metapaths
        for u in iter_users:
            pos_iid = torch.tensor(list(used_ids[u]))
            if temporal_matrix is not None:
                pos_iid = pos_iid[torch.argsort(temporal_matrix[u, pos_iid])]

            user_path_sample_size = 0
            user_invalid_paths = self.max_consecutive_invalid
            while True:
                # select new starting node. If temporal last pos item can only be at the end of the path
                start_nodes = pos_iid if temporal_matrix is None else pos_iid[:-1]

                generated_path_nodes, relations, node_types = [], [], []
                # First hop is the relation user-item already addressed
                for mp in metapaths[np.random.permutation(len(metapaths))]:
                    try:
                        mp_nodes, mp_types = dgl.sampling.random_walk(graph, start_nodes, metapath=mp)
                    except dgl._ffi.base.DGLError as error:
                        error.args = (f"The metapath {mp} raised the error [{error.args[0].lower()}]",)
                        raise (error)

                    generated_path_nodes.append(mp_nodes)
                    mp_types = mp_types.unsqueeze(0)
                    mp_types = mp_types.expand(mp_nodes.shape[0], -1)
                    node_types.append(mp_types)

                    relation_map = self.field2token_id[self.relation_field]
                    if isinstance(mp[0], tuple):
                        mp_with_ui_rel = [(self.uid_field, self.ui_relation, self.iid_field), *mp]
                        mp_relations = torch.Tensor([relation_map[mp_tuple[1]] for mp_tuple in mp_with_ui_rel])
                    else:
                        mp_with_ui_rel = [self.ui_relation, *mp]
                        mp_relations = torch.Tensor([relation_map[rel] for rel in mp_with_ui_rel])
                    mp_relations = mp_relations.unsqueeze(0)
                    mp_relations = mp_relations.expand(mp_nodes.shape[0], -1)
                    relations.append(mp_relations)

                def filter_and_validate_metapaths(pnodes, rels, ntypes):
                    nonlocal user_path_sample_size
                    nonlocal user_invalid_paths

                    pnodes = torch.vstack(pnodes)
                    rels = torch.vstack(rels)
                    ntypes = torch.vstack(ntypes)
                    path_hop_length = pnodes.shape[1]

                    # filter valid random walks
                    valid_path_node_mask = ~(pnodes == -1).any(dim=1)
                    pnodes = pnodes[valid_path_node_mask]
                    rels = rels[valid_path_node_mask]
                    ntypes = ntypes[valid_path_node_mask]

                    if self.restrict_by_phase:
                        # filter paths that do not end in a positive item
                        pos_iid_mask = torch.full((self.item_num,), fill_value=-1, dtype=int)
                        pos_iid_mask[pos_iid] = torch.arange(pos_iid.shape[0])
                        start_end_nodes = pnodes[:, [0, -1]]
                        start_end_nodes_pos_idxs = pos_iid_mask[start_end_nodes]
                        valid_path_node_mask = ~(start_end_nodes_pos_idxs == -1).any(dim=1)
                        if temporal_matrix is not None:
                            pos_idxs_check = start_end_nodes_pos_idxs[:, 1] > start_end_nodes_pos_idxs[:, 0]
                            valid_path_node_mask = torch.logical_and(valid_path_node_mask, pos_idxs_check)
                        else:
                            pos_idxs_check = start_end_nodes_pos_idxs[:, 0] != start_end_nodes_pos_idxs[:, 1]
                            valid_path_node_mask = torch.logical_and(valid_path_node_mask, pos_idxs_check)
                    else:
                        valid_path_node_mask = pnodes[:, 0] != pnodes[:, -1]
                    valid_path_nodes = pnodes[valid_path_node_mask]
                    valid_relations = rels[valid_path_node_mask]
                    valid_node_types = ntypes[valid_path_node_mask]

                    if valid_path_nodes.shape[0] > 0:
                        # remap entities to dataset ids
                        entity_idx = graph.ntypes.index(self.entity_field)
                        paths_entities_map = valid_node_types == entity_idx
                        valid_path_nodes[paths_entities_map] += self.item_num

                        # remap non-user entities ids to homogeneous ids (entity ids after item ids after user ids)
                        non_user_idx = graph.ntypes.index(self.uid_field)
                        paths_non_users_map = valid_node_types != non_user_idx
                        valid_path_nodes[paths_non_users_map] += self.user_num

                        paths_with_relations = torch.zeros(
                            (valid_path_nodes.shape[0], path_hop_length * 2 + 1), dtype=int
                        )
                        paths_with_relations[:, 0] = u
                        paths_with_relations[:, 1::2] = valid_relations
                        paths_with_relations[:, 2::2] = valid_path_nodes
                        paths_with_relations = paths_with_relations.unique(dim=0)

                        n_paths = min(self.max_paths_per_user - user_path_sample_size, paths_with_relations.shape[0])
                        paths_with_relations = paths_with_relations[:n_paths]

                        user_path_sample_size += paths_with_relations.shape[0]
                        final_paths.update(map(tuple, paths_with_relations.numpy().tolist()))

                        user_invalid_paths = self.max_consecutive_invalid
                    else:
                        user_invalid_paths -= 1

                # Group a list of torch tensors based on the second dimension to speed-up path filtering and validation
                path_length_groups = {}
                for paths_mp_i in range(len(generated_path_nodes)):
                    path_length = generated_path_nodes[paths_mp_i].shape[1]
                    if path_length not in path_length_groups:
                        path_length_groups[path_length] = {"path_nodes": [], "relations": [], "node_types": []}
                    path_length_groups[path_length]["path_nodes"].append(generated_path_nodes[paths_mp_i])
                    path_length_groups[path_length]["relations"].append(relations[paths_mp_i])
                    path_length_groups[path_length]["node_types"].append(node_types[paths_mp_i])

                for path_length_gr in path_length_groups.values():
                    filter_and_validate_metapaths(
                        path_length_gr["path_nodes"], path_length_gr["relations"], path_length_gr["node_types"]
                    )

                if user_path_sample_size == self.max_paths_per_user or user_invalid_paths == 0:
                    break

        return final_paths

    @staticmethod
    def _check_kg_path(path, user_num, item_num, check_last_node=False, collaborative_path=False):
        """Check if the path is valid. The first node must be an item node and it assumes the user node is omitted.

        Args:
            path (list): The path to be checked.

            check_last_node (bool, optional): Whether to check the last node in the path.
            Defaults to ``False``.
        """
        path = np.array(path, dtype=int)
        graph_min_iid = 1 + user_num
        graph_max_iid = item_num - 1 + user_num

        user_check = path[0] < graph_min_iid
        pos_iid_check = graph_min_iid <= path[1] <= graph_max_iid
        valid_path = (path[2:-1] >= graph_min_iid).all() or collaborative_path
        check_rec_iid = not check_last_node or graph_min_iid <= path[-1] <= graph_max_iid

        return user_check and pos_iid_check and valid_path and check_rec_iid

    def _format_path(self, path):
<<<<<<< HEAD
        """Format the path to a string according to :class:`~hopwise.utils.enum_type.KGPathExplanationTokenType`.
        The template used for formatting expects the following fields:

        user: Starting user node of the path.
        pos_iid: Positive item that `user` interacted with.
        entity_list: List of entities in the path. It can include user and item entities.
        rec_iid: Item sampled as recommendation candidate.
=======
        """Format the path to a string according to :class:`~hopwise.utils.enum_type.PathLanguageModelingTokenType`.
>>>>>>> 4b5044e3

        Args:
            path (list): The path to be formatted.
        """
        path = path[path != self.PATH_PADDING]  # remove padding for shorter paths
        path_nodes = path[::2]
        path_relations = path[1::2]

        remapped_path_nodes = []
        graph_min_iid = self.user_num
        graph_max_iid = self.item_num - 1 + self.user_num
        for node in path_nodes:
            if graph_min_iid <= node <= graph_max_iid:
<<<<<<< HEAD
                remapped_path_nodes.append(KGPathExplanationTokenType.ITEM.value + str(node - self.user_num))
            elif node < graph_min_iid:
                remapped_path_nodes.append(KGPathExplanationTokenType.USER.value + str(node))
            else:
                remapped_path_nodes.append(KGPathExplanationTokenType.ENTITY.value + str(node - self.user_num))

        relation_mapped_list = [KGPathExplanationTokenType.RELATION.value + str(r) for r in path_relations]
=======
                remapped_path_nodes.append(PathLanguageModelingTokenType.ITEM.value + str(node - self.user_num))
            elif node < graph_min_iid:
                remapped_path_nodes.append(PathLanguageModelingTokenType.USER.value + str(node))
            else:
                remapped_path_nodes.append(PathLanguageModelingTokenType.ENTITY.value + str(node - self.user_num))

        relation_mapped_list = [PathLanguageModelingTokenType.RELATION.value + str(r) for r in path_relations]
>>>>>>> 4b5044e3

        interleaved_entities_relations = zip_longest(remapped_path_nodes, relation_mapped_list)
        path_string = self.path_token_separator.join(list(chain(*interleaved_entities_relations))[:-1])

        return path_string

    def _add_paths_relations(self, graph, paths):
        n_paths = len(paths)
        paths_array = np.full((n_paths, self.path_hop_length + 1), fill_value=self.PATH_PADDING, dtype=int)
        for i, path in enumerate(paths):
            paths_array[i, : len(path)] = path

        complete_path_length = self.path_hop_length * 2 + 1
        paths_with_relations = np.full((n_paths, complete_path_length), fill_value=self.PATH_PADDING, dtype=int)
        relation_token_id = self.field2token_id[self.relation_field]
        relation_map = np.zeros((len(graph.vs), len(graph.vs)), dtype=int)
        for edge in graph.es:
            relation_map[edge.source, edge.target] = relation_token_id[edge["type"]]
            if not graph.is_directed():
                relation_map[edge.target, edge.source] = relation_token_id[edge["type"]]

        _add_paths_relations_parallel(paths_array, paths_with_relations, relation_map)

        return paths_with_relations

    def __str__(self):
        info = [
            super().__str__(),
            f"The number of hops used for path sampling: {self.path_hop_length}",
            f"Maximum number of paths sampled per user: {self.max_paths_per_user}",
            f"The path sampling strategy: {self.strategy}",
            f"The tokenizer model: {self.tokenizer_model}",
        ]
        return "\n".join(info)


def _user_parallel_sampling(sampling_func_factory):
    """Decorator to parallelize path sampling functions."""

    def wrapper(*args, **kwargs):
        user_num = kwargs.get("user_num", None)
        iter_users = tqdm(
            range(1, user_num),
            total=user_num - 1,
            ncols=100,
            desc=set_color("KG Path Sampling", "red"),
        )

        sampling_func = sampling_func_factory(*args, **kwargs)

        parallel_max_workers = kwargs.pop("parallel_max_workers", "")
        if not parallel_max_workers:
            return [sampling_func(u) for u in iter_users]
        else:
            return joblib.Parallel(n_jobs=parallel_max_workers, prefer="threads")(
                joblib.delayed(sampling_func)(u) for u in iter_users
            )

    return wrapper


def _check_temporal_causality_feasibility(temporal_matrix, pos_iid):
    """Check if temporal causality is feasible for the given positive item ids."""
    temporal_start = int(temporal_matrix is not None)
    if pos_iid.shape[0] - temporal_start <= 0:
        warnings.warn(
            "Some users have only one positive item, thus path sampling with temporal causality is not feasible. "
            "The current user will be skipped.",
            RuntimeWarning,
        )
        return None
    return pos_iid.shape[0] - temporal_start


@_user_parallel_sampling
def _generate_user_paths_constrained_random_walk_per_user(graph, used_ids, iid_field, entity_field, **kwargs):
    """Parallel version of the constrained random walk path generation."""
    temporal_matrix = kwargs.pop("temporal_matrix", None)
    paths_per_hop = kwargs.pop("paths_per_hop", None)
    path_hop_length = kwargs.pop("path_hop_length", None)
    user_num = kwargs.pop("user_num", None)
    max_consecutive_invalid = kwargs.pop("max_consecutive_invalid", None)
    max_paths_per_user = kwargs.pop("max_paths_per_user", None)
    restrict_by_phase = kwargs.pop("restrict_by_phase", None)
    collaborative_path = kwargs.pop("collaborative_path", None)

    def process_user(u):
        user_paths = set()

        pos_iid = np.array(list(used_ids[u]))
        if temporal_matrix is not None:
            pos_iid = pos_iid[np.argsort(temporal_matrix[u, pos_iid])]

        # reindex item ids according to the igraph
        pos_iid += user_num

        user_path_sample_size = 0
        user_invalid_paths = max_consecutive_invalid

        def _graph_traversal(g, path, hop, candidates=None):
            nonlocal user_paths
            nonlocal user_path_sample_size
            nonlocal user_invalid_paths

            if hop == 1 and candidates is not None:
                next_node_candidates = g.es.select(_source=path[-1], _target=candidates)
                next_node_candidates = list(
                    set(e.source if e.source_vertex != path[-1] else e.target for e in next_node_candidates)
                )
            else:

                def _check_next_candidate(node):
                    if hop == 1:
                        type_check = g.vs[node]["type"] == iid_field
                    elif collaborative_path:
                        type_check = g.vs[node]["type"] != iid_field
                    else:
                        type_check = g.vs[node]["type"] == entity_field

                    return type_check and node != path[-1]

                next_node_candidates = [v for v in g.neighbors(path[-1]) if _check_next_candidate(v)]

            next_nodes = np.random.choice(
                next_node_candidates, min(len(next_node_candidates), paths_per_hop), replace=False
            )
            for node in next_nodes:
                new_path = (*path, node)
                if hop == 1:
                    # Path is valid per construction
                    user_paths.add(new_path)
                    user_path_sample_size += 1
                else:
                    _graph_traversal(g, new_path, hop - 1, candidates)

                if user_path_sample_size == max_paths_per_user:
                    return

        while True:
            pos_iid_range = _check_temporal_causality_feasibility(temporal_matrix, pos_iid)
            if pos_iid_range is None:
                return set()

            # select new starting node
            start_node_idx = np.random.randint(pos_iid_range)
            start_node = pos_iid[start_node_idx]

            if restrict_by_phase:
                if temporal_matrix is not None:
                    item_candidates = pos_iid[start_node_idx + 1 :]
                else:
                    item_candidates = np.concatenate([pos_iid[:start_node_idx], pos_iid[start_node_idx + 1 :]])
            else:
                item_candidates = None

            # First hop is the relation user-item already addressed
            curr_path_sample_size = user_path_sample_size
            _graph_traversal(graph, (u, start_node), path_hop_length, item_candidates)
            if user_path_sample_size - curr_path_sample_size == 0:
                user_invalid_paths -= paths_per_hop
            else:
                user_invalid_paths = max_consecutive_invalid

            if user_path_sample_size == max_paths_per_user or user_invalid_paths <= 0:
                break

        return user_paths

    return process_user


@_user_parallel_sampling
def _generate_user_paths_weighted_random_walk_per_user(graph, used_ids, iid_field, **kwargs):
    """Parallel version of the weighted random walk path generation."""
    temporal_matrix = kwargs.pop("temporal_matrix", None)
    max_tries_per_iid = kwargs.pop("max_tries_per_iid", None)
    path_hop_length = kwargs.pop("path_hop_length", None)
    user_num = kwargs.pop("user_num", None)
    item_num = kwargs.pop("item_num", None)
    max_consecutive_invalid = kwargs.pop("max_consecutive_invalid", None)
    max_paths_per_user = kwargs.pop("max_paths_per_user", None)
    restrict_by_phase = kwargs.pop("restrict_by_phase", None)
    collaborative_path = kwargs.pop("collaborative_path", None)

    def process_user(u):
        user_paths = set()

        pos_iid = np.array(list(used_ids[u]))
        if temporal_matrix is not None:
            pos_iid = pos_iid[np.argsort(temporal_matrix[u, pos_iid])]

        # reindex item ids according to the igraph
        pos_iid += user_num

        iid_tries = 0
        user_path_sample_size = 0
        user_invalid_paths = max_consecutive_invalid
        while True:
            if iid_tries == 0:
                iid_tries = max_tries_per_iid

                pos_iid_range = _check_temporal_causality_feasibility(temporal_matrix, pos_iid)
                if pos_iid_range is None:
                    return set()

                # select new starting node
                start_node_idx = np.random.randint(pos_iid_range)
                start_node = pos_iid[start_node_idx]

            if restrict_by_phase:
                if temporal_matrix is not None:
                    item_candidates = pos_iid[start_node_idx + 1 :]
                else:
                    item_candidates = np.concatenate([pos_iid[:start_node_idx], pos_iid[start_node_idx + 1 :]])
            else:
                item_candidates = None

            # First hop is the relation user-item already addressed
            generated_path = graph.random_walk(start_node, path_hop_length, weights="weight")
            full_path = (u, *generated_path)

            valid_path = KnowledgePathDataset._check_kg_path(
                (*full_path, -1), user_num, item_num, check_last_node=False, collaborative_path=collaborative_path
            )
            if valid_path:
                if item_candidates is not None:
                    reachable_candidates = graph.es.select(_source=full_path[-1], _target=item_candidates)
                    reachable_candidates = set(
                        e.source if e.source_vertex["type"] == iid_field else e.target for e in reachable_candidates
                    )
                    reachable_candidates = set([e for e in reachable_candidates if e != start_node])
                else:
                    reachable_candidates = [
                        v
                        for v in graph.neighbors(full_path[-1])
                        if graph.vs[v]["type"] == iid_field and v != start_node
                    ]

                if len(reachable_candidates) > 0:
                    last_node = np.random.choice(list(reachable_candidates))
                    full_path = (*full_path, last_node)
                else:
                    valid_path = False

            if valid_path:
                if full_path not in user_paths:
                    user_paths.add(full_path)
                    user_path_sample_size += 1
                    user_invalid_paths = max_consecutive_invalid
                else:
                    user_invalid_paths -= 1
            else:
                user_invalid_paths -= 1

            if user_path_sample_size == max_paths_per_user or user_invalid_paths == 0:
                break

        return user_paths

    return process_user


@_user_parallel_sampling
def _generate_user_paths_all_simple_per_user(graph, used_ids, **kwargs):
    """Parallel version of the simple path generation."""
    temporal_matrix = kwargs.pop("temporal_matrix", None)
    path_hop_length = kwargs.pop("path_hop_length", None)
    user_num = kwargs.pop("user_num", None)
    item_num = kwargs.pop("item_num", None)
    max_paths_per_user = kwargs.pop("max_paths_per_user", None)
    restrict_by_phase = kwargs.pop("restrict_by_phase", None)
    collaborative_path = kwargs.pop("collaborative_path", None)

    all_items = np.arange(1, item_num) + user_num

    def process_user(u):
        user_paths = set()

        pos_iid = np.array(list(used_ids[u]))
        if temporal_matrix is not None:
            pos_iid = pos_iid[np.argsort(temporal_matrix[u, pos_iid])]

        # reindex item ids according to the igraph
        pos_iid += user_num

        user_path_sample_size = 0

        pos_iid_range = _check_temporal_causality_feasibility(temporal_matrix, pos_iid)
        if pos_iid_range is None:
            return set()

        # select new starting node
        pos_iid_idxs = np.arange(pos_iid_range)
        pos_iid_mask = np.ones(pos_iid_range, dtype=bool)
        while True:
            # select new starting node
            pos_iid_prob_mask = np.where(pos_iid_mask, pos_iid_mask / pos_iid_mask.sum(), 0)
            start_node_idx = np.random.choice(pos_iid_idxs, p=pos_iid_prob_mask)
            start_node = pos_iid[start_node_idx]
            pos_iid_mask[start_node_idx] = False

            if restrict_by_phase:
                if temporal_matrix is not None:
                    item_candidates = pos_iid[start_node_idx + 1 :]
                else:
                    item_candidates = np.concatenate([pos_iid[:start_node_idx], pos_iid[start_node_idx + 1 :]])
            else:
                item_candidates = np.concatenate([all_items[:start_node], all_items[start_node + 1 :]])

            # First hop is the relation user-item already addressed
            generated_paths = graph.get_all_simple_paths(
                start_node, to=item_candidates, cutoff=path_hop_length, mode="all"
            )
            random.shuffle(generated_paths)
            for path in generated_paths:
                full_path = (u, *path)
                valid_path = KnowledgePathDataset._check_kg_path(
                    full_path, user_num, item_num, check_last_node=True, collaborative_path=collaborative_path
                )

                if valid_path:
                    user_paths.add(full_path)
                    user_path_sample_size += 1

                if user_path_sample_size == max_paths_per_user:
                    break

            if user_path_sample_size == max_paths_per_user or not pos_iid_mask.any():
                break

        return user_paths

    return process_user


@numba.jit(nopython=True, parallel=True)
def _add_paths_relations_parallel(paths, paths_with_relations, relation_map):
    for path_idx in numba.prange(paths.shape[0]):
        path = paths[path_idx]
        for node_idx in np.arange(path.shape[0] - 1):
            start_path = node_idx * 2
            if path[node_idx] == -1 or path[node_idx + 1] == -1:
                break
            edge_id = relation_map[path[node_idx], path[node_idx + 1]]
            paths_with_relations[path_idx, start_path] = path[node_idx]
            paths_with_relations[path_idx, start_path + 1] = edge_id
            paths_with_relations[path_idx, start_path + 2] = path[node_idx + 1]<|MERGE_RESOLUTION|>--- conflicted
+++ resolved
@@ -15,11 +15,7 @@
 
 from hopwise.data import Interaction
 from hopwise.data.dataset import KnowledgeBasedDataset
-<<<<<<< HEAD
-from hopwise.utils import KGPathExplanationTokenType, set_color
-=======
 from hopwise.utils import PathLanguageModelingTokenType, set_color
->>>>>>> 4b5044e3
 
 
 class KnowledgePathDataset(KnowledgeBasedDataset):
@@ -131,17 +127,10 @@
         entity_range = np.arange(self.item_num, self.entity_num)  # only entities that are not items are considered
         token_vocab = np.concatenate(
             [
-<<<<<<< HEAD
-                np.char.add(KGPathExplanationTokenType.USER.value, np.arange(self.user_num).astype(str)),
-                np.char.add(KGPathExplanationTokenType.ITEM.value, np.arange(self.item_num).astype(str)),
-                np.char.add(KGPathExplanationTokenType.ENTITY.value, entity_range.astype(str)),
-                np.char.add(KGPathExplanationTokenType.RELATION.value, np.arange(self.relation_num).astype(str)),
-=======
                 np.char.add(PathLanguageModelingTokenType.USER.value, np.arange(self.user_num).astype(str)),
                 np.char.add(PathLanguageModelingTokenType.ITEM.value, np.arange(self.item_num).astype(str)),
                 np.char.add(PathLanguageModelingTokenType.ENTITY.value, entity_range.astype(str)),
                 np.char.add(PathLanguageModelingTokenType.RELATION.value, np.arange(self.relation_num).astype(str)),
->>>>>>> 4b5044e3
             ]
         )
 
@@ -181,21 +170,12 @@
                 term_id = term
                 if term_type == "node":
                     if vertex_metadata[term_id]["type"] == self.uid_field:
-<<<<<<< HEAD
-                        prefix = KGPathExplanationTokenType.USER.value
-                    elif vertex_metadata[term_id]["type"] == self.iid_field:
-                        term_id -= self.user_num
-                        prefix = KGPathExplanationTokenType.ITEM.value
-                    elif vertex_metadata[term_id]["type"] == self.entity_field:
-                        prefix = KGPathExplanationTokenType.ENTITY.value
-=======
                         prefix = PathLanguageModelingTokenType.USER.value
                     elif vertex_metadata[term_id]["type"] == self.iid_field:
                         term_id -= self.user_num
                         prefix = PathLanguageModelingTokenType.ITEM.value
                     elif vertex_metadata[term_id]["type"] == self.entity_field:
                         prefix = PathLanguageModelingTokenType.ENTITY.value
->>>>>>> 4b5044e3
                         term_id -= self.user_num
                     else:
                         raise ValueError(
@@ -203,11 +183,7 @@
                             "in igraph during tokenized_kg generation."
                         )
                 else:
-<<<<<<< HEAD
-                    prefix = KGPathExplanationTokenType.RELATION.value
-=======
                     prefix = PathLanguageModelingTokenType.RELATION.value
->>>>>>> 4b5044e3
 
                 token_id = token_vocab[prefix + str(term_id)]
                 ret.append(token_id)
@@ -611,17 +587,7 @@
         return user_check and pos_iid_check and valid_path and check_rec_iid
 
     def _format_path(self, path):
-<<<<<<< HEAD
-        """Format the path to a string according to :class:`~hopwise.utils.enum_type.KGPathExplanationTokenType`.
-        The template used for formatting expects the following fields:
-
-        user: Starting user node of the path.
-        pos_iid: Positive item that `user` interacted with.
-        entity_list: List of entities in the path. It can include user and item entities.
-        rec_iid: Item sampled as recommendation candidate.
-=======
         """Format the path to a string according to :class:`~hopwise.utils.enum_type.PathLanguageModelingTokenType`.
->>>>>>> 4b5044e3
 
         Args:
             path (list): The path to be formatted.
@@ -635,15 +601,6 @@
         graph_max_iid = self.item_num - 1 + self.user_num
         for node in path_nodes:
             if graph_min_iid <= node <= graph_max_iid:
-<<<<<<< HEAD
-                remapped_path_nodes.append(KGPathExplanationTokenType.ITEM.value + str(node - self.user_num))
-            elif node < graph_min_iid:
-                remapped_path_nodes.append(KGPathExplanationTokenType.USER.value + str(node))
-            else:
-                remapped_path_nodes.append(KGPathExplanationTokenType.ENTITY.value + str(node - self.user_num))
-
-        relation_mapped_list = [KGPathExplanationTokenType.RELATION.value + str(r) for r in path_relations]
-=======
                 remapped_path_nodes.append(PathLanguageModelingTokenType.ITEM.value + str(node - self.user_num))
             elif node < graph_min_iid:
                 remapped_path_nodes.append(PathLanguageModelingTokenType.USER.value + str(node))
@@ -651,7 +608,6 @@
                 remapped_path_nodes.append(PathLanguageModelingTokenType.ENTITY.value + str(node - self.user_num))
 
         relation_mapped_list = [PathLanguageModelingTokenType.RELATION.value + str(r) for r in path_relations]
->>>>>>> 4b5044e3
 
         interleaved_entities_relations = zip_longest(remapped_path_nodes, relation_mapped_list)
         path_string = self.path_token_separator.join(list(chain(*interleaved_entities_relations))[:-1])
