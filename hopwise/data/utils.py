--- conflicted
+++ resolved
@@ -83,7 +83,6 @@
         dataloaders (tuple of AbstractDataLoader): The split dataloaders.
     """
     ensure_dir(config["checkpoint_dir"])
-<<<<<<< HEAD
     if config["MODEL_TYPE"] == ModelType.PATH_LANGUAGE_MODELING:
         dataloaders_folder = f'{config["model"]} - {config["dataset"]} - dataloaders'
         ensure_dir(os.path.join(config["checkpoint_dir"], dataloaders_folder))
@@ -113,12 +112,6 @@
             f'{config["dataset"]}-for-{config["model"]}-dataloader.pth',
         )
 
-=======
-    file_path = os.path.join(
-        config["checkpoint_dir"],
-        f"{config['dataset']}-for-{config['model']}-dataloader.pth",
-    )
->>>>>>> 2a9d338f
     logger = getLogger()
     logger.info(set_color("Saving split dataloaders into", "pink") + f": [{file_path}]")
     serialization_dataloaders = []
@@ -151,7 +144,6 @@
     Returns:
         dataloaders (tuple of AbstractDataLoader or None): The split dataloaders.
     """
-<<<<<<< HEAD
 
     if config["MODEL_TYPE"] == ModelType.PATH_LANGUAGE_MODELING:
         dataloaders_folder = f'{config["model"]} - {config["dataset"]} - dataloaders'
@@ -184,13 +176,6 @@
         # used if you want to load a specific dataloader
         dataloaders_save_path = config["dataloaders_save_path"] or default_file
 
-=======
-    default_file = os.path.join(
-        config["checkpoint_dir"],
-        f"{config['dataset']}-for-{config['model']}-dataloader.pth",
-    )
-    dataloaders_save_path = config["dataloaders_save_path"] or default_file
->>>>>>> 2a9d338f
     if not os.path.exists(dataloaders_save_path):
         return None
     with open(dataloaders_save_path, "rb") as f:
