--- conflicted
+++ resolved
@@ -31,6 +31,7 @@
         # Load parameters info from config
         self.device = config["device"]
         self.load_embeddings = config["load_embeddings"]
+        self.raw_metapaths = config["path_constraint"]
         self.raw_metapaths = config["path_constraint"]
 
         # Load CAFE parameters
@@ -74,11 +75,7 @@
         self.positives = dataset.history_item_matrix()[0]
 
         # Load Full Knowledge Graph in dict form
-<<<<<<< HEAD
-        self.G, self.kg_relation = dataset.ckg_dict_graph()
-=======
         self.graph_dict = dataset.ckg_dict_graph()
->>>>>>> 4b5044e3
 
         self.num_products = self.n_items
         self.memory_size = 10000  # number of paths to save for each metapath
