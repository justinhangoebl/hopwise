--- conflicted
+++ resolved
@@ -1574,8 +1574,6 @@
         else:
             self.special_tokens_ids = None
 
-<<<<<<< HEAD
-=======
     def mask_non_eos_tokens(self, scores):
         """Apply masking to all tokens except EOS tokens."""
         scores[:] = -math.inf
@@ -1585,7 +1583,6 @@
         """Check if the input contains a BOS token. Checking the first sequence is enough."""
         return (input_ids[0, 0] == self.bos_token_id).item()
 
->>>>>>> 2a9d338f
     def __call__(self, input_ids, scores):
         current_len = input_ids.shape[-1]
         has_bos_token = self.is_bos_token_in_input(input_ids)
@@ -1598,21 +1595,12 @@
             )
             unique_input_ids = input_ids[input_ids_indices]
 
-<<<<<<< HEAD
         full_mask = np.zeros((unique_input_ids.shape[0], self.tokenizer.vocab_size), dtype=bool)
         for idx in range(unique_input_ids.shape[0]):
             if self.task == self.RECOMMENDATION_TASK:
                 key, candidate_tokens = self.process_scores_rec(unique_input_ids, idx)
             elif self.task == self.LINK_PREDICTION_TASK:
                 key, candidate_tokens = self.process_scores_lp(unique_input_ids, idx)
-=======
-            full_mask = np.zeros((unique_input_ids.shape[0], len(self.tokenizer)), dtype=bool)
-            for idx in range(unique_input_ids.shape[0]):
-                if self.task == self.RECOMMENDATION_TASK:
-                    key, candidate_tokens = self.process_scores_rec(unique_input_ids, idx)
-                elif self.task == self.LINK_PREDICTION_TASK:
-                    key, candidate_tokens = self.process_scores_lp(unique_input_ids, idx)
->>>>>>> 2a9d338f
 
             banned_mask = self.get_banned_mask(key, candidate_tokens)
             full_mask[idx] = banned_mask
@@ -1697,15 +1685,8 @@
         """Retrieve or cache the banned token mask for a specific key."""
         banned_mask = self.mask_cache.get(key)
         if banned_mask is None:
-<<<<<<< HEAD
-            banned_mask = np.zeros(self.tokenizer.vocab_size, dtype=bool)
-            banned_mask[candidate_tokens] = True
-            # Ban positives, the not of negatives.
-            banned_mask = np.logical_not(banned_mask)
-=======
             banned_mask = np.ones(len(self.tokenizer), dtype=bool)
             banned_mask[candidate_tokens] = False
->>>>>>> 2a9d338f
             self.mask_cache[key] = banned_mask
         return banned_mask
 
