--- conflicted
+++ resolved
@@ -119,11 +119,7 @@
     NET = "net"
 
 
-<<<<<<< HEAD
-class KGPathExplanationTokenType(Enum):
-=======
 class PathLanguageModelingTokenType(Enum):
->>>>>>> 4b5044e3
     """Type of tokens in paths for Path Language Modeling.
 
     - ``USER``: User tokens.
