# @Time   : 2020/7/24 15:57
# @Author : Shanlei Mu
# @Email  : slmu@ruc.edu.cn
# @File   : run_hyper.py
# UPDATE:
# @Time   : 2020/8/20 21:17, 2020/8/29, 2022/7/13, 2022/7/18
# @Author : Zihan Lin, Yupeng Hou, Gaowei Zhang, Lei Wang
# @Email  : linzihan.super@foxmail.com, houyupeng@ruc.edu.cn, zgw15630559577@163.com, zxcptss@gmail.com

import argparse
from datetime import datetime

from hopwise.quick_start import objective_function
from hopwise.trainer import HyperTuning


def tune(args):
    # plz set algo='exhaustive' to use exhaustive search with hyperopt, in this case, max_evals is auto set
    # in other case, max_evals needs to be set manually
    ht = HyperTuning(
        objective_function,
        tuner=args.tool,
        algo=args.algo,
        early_stop=10,
        max_evals=args.max_evals,
        params_file=args.params_file,
        fixed_config_file_list=config_file_list,
        display_file=args.display_file,
        output_path=args.output_path,
        study_name=args.study_name,
    )
    ht.run()
    ht.export_result(output_path=args.output_path)
    print("best params: ", ht.best_params)
    print("best result: ")
    print(ht.params2result[ht.params2str(ht.best_params)])


if __name__ == "__main__":
    parser = argparse.ArgumentParser()
    parser.add_argument("params_file", type=str, help="parameters file")
    parser.add_argument("--config_files", type=str, default=None, help="fixed config files")
    parser.add_argument("--output_path", type=str, default="saved/hyper", help="output file")
    parser.add_argument("--display_file", type=str, default=None, help="visualization file")
<<<<<<< HEAD
    parser.add_argument("--trials", type=int, default=100, help="Optuna trials number")
    parser.add_argument("--tool", type=str, default="Optuna", help="{ray, hyperopt, optuna}")
=======
    parser.add_argument("--max_evals", type=int, default=10, help="max evaluations")
    tool_action = parser.add_argument(
        "--tool", type=str, default="optuna", choices=["hyperopt", "ray", "optuna"], help="tuning tool"
    )
>>>>>>> 8b605c1d
    parser.add_argument(
        "--study_name",
        type=str,
        default=f"hyper_{datetime.now().strftime('%d_%m_%Y_%H_%M_%S')}",
        help="Trial study name for hyper tuning.",
    )
    hyperopt_algo = parser.add_argument(
        "--algo",
        type=str,
        default=None,
        help="Algorithm used by the tuner.\n"
        "For hyperopt it can be: random, tpe, anneal, or exhaustive.\n"
        "For optuna it identifies sampler and pruner separated by '-'. One of them can be omitted. "
        "Examples: TPESampler, HyperbandPruner, RandomSampler-MedianPruner.\n"
        "For ray it identifies searcher and scheduler separated by '-'. One of them can be omitted. "
        "Examples: async_hyperband, bohb, bohb-pbt_replay. \n"
        "For more details, please refer to the official website of the corresponding tool.",
    )
    args, _ = parser.parse_known_args()

    config_file_list = args.config_files.strip().split(" ") if args.config_files else None

    tune(args)<|MERGE_RESOLUTION|>--- conflicted
+++ resolved
@@ -42,15 +42,10 @@
     parser.add_argument("--config_files", type=str, default=None, help="fixed config files")
     parser.add_argument("--output_path", type=str, default="saved/hyper", help="output file")
     parser.add_argument("--display_file", type=str, default=None, help="visualization file")
-<<<<<<< HEAD
-    parser.add_argument("--trials", type=int, default=100, help="Optuna trials number")
-    parser.add_argument("--tool", type=str, default="Optuna", help="{ray, hyperopt, optuna}")
-=======
     parser.add_argument("--max_evals", type=int, default=10, help="max evaluations")
     tool_action = parser.add_argument(
         "--tool", type=str, default="optuna", choices=["hyperopt", "ray", "optuna"], help="tuning tool"
     )
->>>>>>> 8b605c1d
     parser.add_argument(
         "--study_name",
         type=str,
