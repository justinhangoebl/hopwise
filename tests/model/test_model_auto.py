--- conflicted
+++ resolved
@@ -1028,7 +1028,6 @@
         },
     }
 
-<<<<<<< HEAD
     scratch_lm_base_config = {
         "hidden_size": 4,
         "n_heads": 2,
@@ -1036,11 +1035,6 @@
         "user_inter_num_interval": [1, 10],
         "path_generation_args": {"paths_per_user": 2},
     }
-=======
-    def test_plm(self):
-        config_dict = {"model": "PLM", **self.lm_base_config}
-        quick_test(config_dict)
->>>>>>> 68246450
 
     def test_pearlm(self):
         config_dict = {"model": "PEARLM", **self.hf_lm_base_config}
@@ -1057,6 +1051,10 @@
     def test_pearlmllama3(self):
         config_dict = {"model": "PEARLMllama3", **self.scratch_lm_base_config}
         quick_test(config_dict)
+
+    # def test_plm(self):
+    #     config_dict = {"model": "PLM", **self.lm_base_config}
+    #     quick_test(config_dict)
 
     def test_kgglm(self):
         with tempfile.TemporaryDirectory() as tmpdirname:
@@ -1074,13 +1072,8 @@
             config_dict = {
                 "model": "KGGLM",
                 "train_stage": "finetune",
-<<<<<<< HEAD
-                "pre_model_path": os.path.join(tmpdirname, "huggingface-KGGLM-test-pretrained-1.pth"),
+                "pre_model_path": os.path.join(tmpdirname, "huggingface-KGGLM-test-pretrained.pth"),
                 **self.hf_lm_base_config,
-=======
-                "pre_model_path": os.path.join(tmpdirname, "huggingface-KGGLM-test-pretrained.pth"),
-                **self.lm_base_config,
->>>>>>> 68246450
             }
             quick_test(config_dict)
 
